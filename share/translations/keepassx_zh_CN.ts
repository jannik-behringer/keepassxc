<?xml version="1.0" ?><!DOCTYPE TS><TS language="zh_CN" version="2.1">
<context>
    <name>AboutDialog</name>
    <message>
        <source>About KeePassXC</source>
        <translation>关于 KeePassXC</translation>
    </message>
    <message>
        <source>About</source>
        <translation>关于</translation>
    </message>
    <message>
        <source>Report bugs at: &lt;a href=&quot;https://github.com/keepassxreboot/keepassxc/issues&quot; style=&quot;text-decoration: underline;&quot;&gt;https://github.com&lt;/a&gt;</source>
        <translation>前往报告 bug：&lt;a href=&quot;https://github.com/keepassxreboot/keepassxc/issues&quot; style=&quot;text-decoration: underline;&quot;&gt;https://github.com&lt;/a&gt;</translation>
    </message>
    <message>
        <source>KeePassXC is distributed under the terms of the GNU General Public License (GPL) version 2 or (at your option) version 3.</source>
        <translation>KeePassXC 使用第 2 版 GNU 通用公共授权协议（GPL）分发，（你也可以根据需要）选用第 3 版。</translation>
    </message>
    <message>
        <source>Contributors</source>
        <translation>贡献者</translation>
    </message>
    <message>
        <source>&lt;a href=&quot;https://github.com/keepassxreboot/keepassxc/graphs/contributors&quot;&gt;See Contributions on GitHub&lt;/a&gt;</source>
        <translation>&lt;a href=&quot;https://github.com/keepassxreboot/keepassxc/graphs/contributors&quot;&gt;在 GitHub 上查阅贡献信息&lt;/a&gt;</translation>
    </message>
    <message>
        <source>Debug Info</source>
        <translation>调试信息</translation>
    </message>
    <message>
        <source>Include the following information whenever you report a bug:</source>
        <translation>报告任何 bug 时，请包含以下信息：</translation>
    </message>
    <message>
        <source>Copy to clipboard</source>
        <translation>复制到剪贴板</translation>
    </message>
    <message>
        <source>Project Maintainers:</source>
        <translation>项目维护者：</translation>
    </message>
    <message>
        <source>Special thanks from the KeePassXC team go to debfx for creating the original KeePassX.</source>
        <translation>KeePassXC 团队特别感谢 debfx 开发了最初版 KeePassX</translation>
    </message>
<<<<<<< HEAD
    <message>
        <source>Version %1</source>
        <translation>版本 %1</translation>
    </message>
    <message>
        <source>Build Type: %1</source>
        <translation>构建类型： %1</translation>
    </message>
    <message>
        <source>Auto-Type</source>
        <translation>自动输入</translation>
    </message>
    <message>
        <source>Browser Integration</source>
        <translation>浏览器配合</translation>
    </message>
    <message>
        <source>SSH Agent</source>
        <translation>SSH 代理</translation>
    </message>
    <message>
        <source>YubiKey</source>
        <translation>YubiKey</translation>
    </message>
    <message>
        <source>TouchID</source>
        <translation>TouchID</translation>
    </message>
    <message>
        <source>None</source>
        <translation>无</translation>
    </message>
    <message>
        <source>KeeShare (signed and unsigned sharing)</source>
        <translation>KeeShare (签名和未签名共享)</translation>
    </message>
    <message>
        <source>KeeShare (only signed sharing)</source>
        <translation>KeeShare (仅限签名共享)</translation>
    </message>
    <message>
        <source>KeeShare (only unsigned sharing)</source>
        <translation>KeeShare (仅限未签名共享)</translation>
    </message>
=======
>>>>>>> c51752df
</context>
<context>
    <name>AgentSettingsWidget</name>
    <message>
        <source>Enable SSH Agent (requires restart)</source>
        <translation>启用 SSH 代理(需要重启)</translation>
    </message>
    <message>
        <source>Use OpenSSH for Windows instead of Pageant</source>
        <translation>使用OpenSSH for Windows而不是Pageant</translation>
    </message>
</context>
<context>
    <name>ApplicationSettingsWidget</name>
    <message>
        <source>Application Settings</source>
        <translation>应用程序设置</translation>
    </message>
    <message>
        <source>General</source>
        <translation>常规</translation>
    </message>
    <message>
        <source>Security</source>
        <translation>安全</translation>
    </message>
    <message>
        <source>Access error for config file %1</source>
        <translation>访问配置文件出错 %1</translation>
    </message>
    <message>
        <source>Icon only</source>
        <translation>仅限图标</translation>
    </message>
    <message>
        <source>Text only</source>
        <translation>仅文本</translation>
    </message>
    <message>
        <source>Text beside icon</source>
        <translation>图标旁边的文字</translation>
    </message>
    <message>
        <source>Text under icon</source>
        <translation>图标下的文本</translation>
    </message>
    <message>
        <source>Follow style</source>
        <translation>跟随风格</translation>
    </message>
</context>
<context>
    <name>ApplicationSettingsWidgetGeneral</name>
    <message>
        <source>Basic Settings</source>
        <translation>基础设置</translation>
    </message>
    <message>
        <source>Startup</source>
        <translation>启动</translation>
    </message>
    <message>
        <source>Start only a single instance of KeePassXC</source>
        <translation>只启动一个 KeePassXC 实例</translation>
    </message>
    <message>
        <source>Remember last databases</source>
        <translation>记住最近的数据库</translation>
    </message>
    <message>
        <source>Remember last key files and security dongles</source>
        <translation>记住上次的密钥文件和安全模块</translation>
    </message>
    <message>
        <source>Load previous databases on startup</source>
        <translation>在启动时加载最近的数据库</translation>
    </message>
    <message>
        <source>Minimize window at application startup</source>
        <translation>在应用程序启动时窗口最小化</translation>
    </message>
    <message>
        <source>File Management</source>
        <translation>文件管理</translation>
    </message>
    <message>
        <source>Safely save database files (may be incompatible with Dropbox, etc)</source>
        <translation>安全保存数据库文件（可能与Dropbox等不兼容）</translation>
    </message>
    <message>
        <source>Backup database file before saving</source>
        <translation>保存前备份数据库文件</translation>
    </message>
    <message>
        <source>Automatically save after every change</source>
        <translation>修改后自动保存</translation>
    </message>
    <message>
        <source>Automatically save on exit</source>
        <translation>离开后自动保存</translation>
    </message>
    <message>
        <source>Don&apos;t mark database as modified for non-data changes (e.g., expanding groups)</source>
        <translation>不要因非数据的更改而将数据库标记为已修改 （比如增加群组）</translation>
    </message>
    <message>
        <source>Automatically reload the database when modified externally</source>
        <translation>当外部修改时自动重新加载数据库</translation>
    </message>
    <message>
        <source>Entry Management</source>
        <translation>进入管理</translation>
    </message>
    <message>
        <source>Use group icon on entry creation</source>
        <translation>新增项目时使用群组图标</translation>
    </message>
    <message>
        <source>Minimize when copying to clipboard</source>
        <translation>复制到剪贴板后最小化</translation>
    </message>
    <message>
        <source>Hide the entry preview panel</source>
        <translation>在预览面板中隐藏条目</translation>
    </message>
    <message>
        <source>General</source>
        <translation>常规</translation>
    </message>
    <message>
        <source>Hide toolbar (icons)</source>
        <translation>隐藏工具栏（图标）</translation>
    </message>
    <message>
        <source>Minimize instead of app exit</source>
        <translation>最小化而不是退出应用程序</translation>
    </message>
    <message>
        <source>Show a system tray icon</source>
        <translation>显示任务栏图标</translation>
    </message>
    <message>
        <source>Dark system tray icon</source>
        <translation>暗色系统托盘图标</translation>
    </message>
    <message>
        <source>Hide window to system tray when minimized</source>
        <translation>将窗口最小化至任务栏</translation>
    </message>
    <message>
        <source>Language</source>
        <translation>语言</translation>
    </message>
    <message>
        <source>Auto-Type</source>
        <translation>自动输入</translation>
    </message>
    <message>
        <source>Use entry title to match windows for global Auto-Type</source>
        <translation>使用条目标题匹配全局自动类型的窗口</translation>
    </message>
    <message>
        <source>Use entry URL to match windows for global Auto-Type</source>
        <translation>使用条目URL匹配全局自动类型的窗口</translation>
    </message>
    <message>
        <source>Always ask before performing Auto-Type</source>
        <translation>总在执行自动输入前询问</translation>
    </message>
    <message>
        <source>Global Auto-Type shortcut</source>
        <translation>自动输入全局快捷键</translation>
    </message>
    <message>
        <source>Auto-Type typing delay</source>
        <translation>自动输入时延迟</translation>
    </message>
    <message>
        <source> ms</source>
        <comment>Milliseconds</comment>
        <translation>毫秒</translation>
    </message>
    <message>
        <source>Auto-Type start delay</source>
        <translation>启用输入时延迟</translation>
    </message>
    <message>
        <source>Check for updates at application startup</source>
        <translation>在应用程序启动时检查更新</translation>
    </message>
    <message>
        <source>Include pre-releases when checking for updates</source>
        <translation>检查更新时包括预发布</translation>
    </message>
    <message>
        <source>Movable toolbar</source>
        <translation>可移动工具栏</translation>
    </message>
    <message>
        <source>Button style</source>
        <translation>按钮样式</translation>
    </message>
</context>
<context>
    <name>ApplicationSettingsWidgetSecurity</name>
    <message>
        <source>Timeouts</source>
        <translation>超时</translation>
    </message>
    <message>
        <source>Clear clipboard after</source>
        <translation>在多久后清除剪贴板</translation>
    </message>
    <message>
        <source> sec</source>
        <comment>Seconds</comment>
        <translation>秒</translation>
    </message>
    <message>
        <source>Lock databases after inactivity of</source>
        <translation>在多久没有动作之后锁住数据库</translation>
    </message>
    <message>
        <source> min</source>
        <translation>分</translation>
    </message>
    <message>
        <source>Forget TouchID after inactivity of</source>
        <translation>没有动作后锁定TouchID</translation>
    </message>
    <message>
        <source>Convenience</source>
        <translation>便利性</translation>
    </message>
    <message>
        <source>Lock databases when session is locked or lid is closed</source>
        <translation>系统锁定或盖子合上时锁定数据库</translation>
    </message>
    <message>
        <source>Forget TouchID when session is locked or lid is closed</source>
        <translation>系统锁定或盖子关闭时锁定TouchID</translation>
    </message>
    <message>
        <source>Lock databases after minimizing the window</source>
        <translation>在最小化窗口后锁定数据库</translation>
    </message>
    <message>
        <source>Re-lock previously locked database after performing Auto-Type</source>
        <translation>执行自动类型后重新锁定先前锁定的数据库</translation>
    </message>
    <message>
        <source>Don&apos;t require password repeat when it is visible</source>
        <translation>可见时不需要重复输入密码</translation>
    </message>
    <message>
        <source>Don&apos;t hide passwords when editing them</source>
        <translation>编辑时不要隐藏密码</translation>
    </message>
    <message>
        <source>Don&apos;t use placeholder for empty password fields</source>
        <translation>不要将占位符用于空密码字段</translation>
    </message>
    <message>
        <source>Hide passwords in the entry preview panel</source>
        <translation>在预览面板条目中隐藏密码</translation>
    </message>
    <message>
        <source>Hide entry notes by default</source>
        <translation>默认情况下隐藏条目备注</translation>
    </message>
    <message>
        <source>Privacy</source>
        <translation>隐私</translation>
    </message>
    <message>
        <source>Use DuckDuckGo as fallback for downloading website icons</source>
        <translation>使用 DuckDuckGo 作为下载网站图标的备选</translation>
    </message>
</context>
<context>
    <name>AutoType</name>
    <message>
        <source>Couldn&apos;t find an entry that matches the window title:</source>
        <translation>无法找到符合窗口标题的项目：</translation>
    </message>
    <message>
        <source>Auto-Type - KeePassXC</source>
        <translation>KeePassXC - 自动输入</translation>
    </message>
    <message>
        <source>Auto-Type</source>
        <translation>自动输入</translation>
    </message>
    <message>
        <source>The Syntax of your Auto-Type statement is incorrect!</source>
        <translation>自动输入的语法不正确!</translation>
    </message>
    <message>
        <source>This Auto-Type command contains a very long delay. Do you really want to proceed?</source>
        <translation>此自动输入命令包含很长的延迟。你真的要继续吗？</translation>
    </message>
    <message>
        <source>This Auto-Type command contains very slow key presses. Do you really want to proceed?</source>
        <translation>此自动输入命令包含非常慢的按键操作。你真的要继续吗？</translation>
    </message>
    <message>
        <source>This Auto-Type command contains arguments which are repeated very often. Do you really want to proceed?</source>
        <translation>此自动输入命令包含频繁重复的参数。你真的要继续吗？</translation>
    </message>
</context>
<context>
    <name>AutoTypeAssociationsModel</name>
    <message>
        <source>Window</source>
        <translation>窗口</translation>
    </message>
    <message>
        <source>Sequence</source>
        <translation>顺序</translation>
    </message>
    <message>
        <source>Default sequence</source>
        <translation>默认顺序</translation>
    </message>
</context>
<context>
    <name>AutoTypeMatchModel</name>
    <message>
        <source>Group</source>
        <translation>群组</translation>
    </message>
    <message>
        <source>Title</source>
        <translation>标题</translation>
    </message>
    <message>
        <source>Username</source>
        <translation>用户名</translation>
    </message>
    <message>
        <source>Sequence</source>
        <translation>顺序</translation>
    </message>
</context>
<context>
    <name>AutoTypeSelectDialog</name>
    <message>
        <source>Auto-Type - KeePassXC</source>
        <translation>KeePassXC - 自动输入</translation>
    </message>
    <message>
        <source>Select entry to Auto-Type:</source>
        <translation>选择自动输入的项目</translation>
    </message>
</context>
<context>
    <name>BrowserAccessControlDialog</name>
    <message>
        <source>KeePassXC-Browser Confirm Access</source>
        <translation>KeePassXC-Browser 浏览器扩展功能访问确认</translation>
    </message>
    <message>
        <source>Remember this decision</source>
        <translation>记住此选项</translation>
    </message>
    <message>
        <source>Allow</source>
        <translation>允许</translation>
    </message>
    <message>
        <source>Deny</source>
        <translation>拒绝</translation>
    </message>
    <message>
        <source>%1 has requested access to passwords for the following item(s).
Please select whether you want to allow access.</source>
        <translation>%1 请求获取这些条目的密码。
请选择是否允许。</translation>
    </message>
</context>
<context>
    <name>BrowserEntrySaveDialog</name>
    <message>
        <source>KeePassXC-Browser Save Entry</source>
        <translation>KeePassXC-浏览器保存条目</translation>
    </message>
    <message>
        <source>Ok</source>
        <translation>确定</translation>
    </message>
    <message>
        <source>Cancel</source>
        <translation>取消</translation>
    </message>
    <message>
        <source>You have multiple databases open.
Please select the correct database for saving credentials.</source>
        <translation>您打开了多个数据库
请选择正确的数据库以保存凭据。</translation>
    </message>
</context>
<context>
    <name>BrowserOptionDialog</name>
    <message>
        <source>Dialog</source>
        <translation>对话框</translation>
    </message>
    <message>
        <source>This is required for accessing your databases with KeePassXC-Browser</source>
        <translation>需要使用 KeePassXC-Browser 浏览器扩展功能访问你的数据库。</translation>
    </message>
    <message>
        <source>Enable KeepassXC browser integration</source>
        <translation>启用 KeepassXC 浏览器集成</translation>
    </message>
    <message>
        <source>General</source>
        <translation>常规</translation>
    </message>
    <message>
        <source>Enable integration for these browsers:</source>
        <translation>为这些浏览器开启集成：</translation>
    </message>
    <message>
        <source>&amp;Google Chrome</source>
        <translation>&amp;Google Chrome</translation>
    </message>
    <message>
        <source>&amp;Firefox</source>
        <translation>&amp;Firefox</translation>
    </message>
    <message>
        <source>&amp;Chromium</source>
        <translation>&amp;Chromium</translation>
    </message>
    <message>
        <source>&amp;Vivaldi</source>
        <translation>&amp;Vivaldi</translation>
    </message>
    <message>
        <source>Show a &amp;notification when credentials are requested</source>
        <extracomment>Credentials mean login data requested via browser extension</extracomment>
        <translation>当请求凭据时显示通知</translation>
    </message>
    <message>
        <source>Re&amp;quest to unlock the database if it is locked</source>
        <translation>数据库锁定时请求解锁(Q)</translation>
    </message>
    <message>
        <source>Only entries with the same scheme (http://, https://, ...) are returned.</source>
        <translation>只返回具有相同形式的条目。 ( http://, https://,... ) </translation>
    </message>
    <message>
        <source>&amp;Match URL scheme (e.g., https://...)</source>
        <translation>匹配 URL 形式 （例如：https://……）（&amp;M）</translation>
    </message>
    <message>
        <source>Only returns the best matches for a specific URL instead of all entries for the whole domain.</source>
        <translation>只返回特定网址的最佳匹配，而不是整个域名的所有条目。</translation>
    </message>
    <message>
        <source>&amp;Return only best-matching credentials</source>
        <translation>只返回最匹配的凭据</translation>
    </message>
    <message>
        <source>Sort &amp;matching credentials by title</source>
        <extracomment>Credentials mean login data requested via browser extension</extracomment>
        <translation>根据名称排列匹配的凭据</translation>
    </message>
    <message>
        <source>Sort matching credentials by &amp;username</source>
        <extracomment>Credentials mean login data requested via browser extension</extracomment>
        <translation>根据用户名排列匹配的凭据</translation>
    </message>
    <message>
        <source>Advanced</source>
        <translation>高级</translation>
    </message>
    <message>
        <source>Never &amp;ask before accessing credentials</source>
        <extracomment>Credentials mean login data requested via browser extension</extracomment>
        <translation>读取凭据时不再询问</translation>
    </message>
    <message>
        <source>Never ask before &amp;updating credentials</source>
        <extracomment>Credentials mean login data requested via browser extension</extracomment>
        <translation>更新凭据时不再询问</translation>
    </message>
    <message>
        <source>Only the selected database has to be connected with a client.</source>
        <translation>只有选定的数据库必须与一个客户端连接。</translation>
    </message>
    <message>
        <source>Searc&amp;h in all opened databases for matching credentials</source>
        <extracomment>Credentials mean login data requested via browser extension</extracomment>
        <translation>在所有打开的的数据库中搜索相符的凭据</translation>
    </message>
    <message>
        <source>Automatically creating or updating string fields is not supported.</source>
        <translation>不支持自动创建或更新字符串字段。</translation>
    </message>
    <message>
        <source>&amp;Return advanced string fields which start with &quot;KPH: &quot;</source>
        <translation>返回以“KPH:”开头的高级字符串字段(R)</translation>
    </message>
    <message>
        <source>Updates KeePassXC or keepassxc-proxy binary path automatically to native messaging scripts on startup.</source>
        <translation>启动时自动将 KeePassXC 或 keepassxc-proxy 执行文件路径更新为 native messaging 脚本。</translation>
    </message>
    <message>
        <source>Update &amp;native messaging manifest files at startup</source>
        <translation>启动时更新 native messaging 的 manifest 文件</translation>
    </message>
    <message>
        <source>Support a proxy application between KeePassXC and browser extension.</source>
        <translation>支持KeePassXC和浏览器扩展之间的代理应用程序.</translation>
    </message>
    <message>
        <source>Use a &amp;proxy application between KeePassXC and browser extension</source>
        <translation>在 KeePassXC 与浏览器扩展之间使用代理程序</translation>
    </message>
    <message>
        <source>Use a custom proxy location if you installed a proxy manually.</source>
        <translation>如果手工安装了代理，请设置自定义代理的路径。</translation>
    </message>
    <message>
        <source>Use a &amp;custom proxy location</source>
        <comment>Meant is the proxy for KeePassXC-Browser</comment>
        <translation>设置自定义代理路径</translation>
    </message>
    <message>
        <source>Browse...</source>
        <extracomment>Button for opening file dialog</extracomment>
        <translation>浏览...</translation>
    </message>
    <message>
        <source>&lt;b&gt;Warning:&lt;/b&gt; The following options can be dangerous!</source>
        <translation>&lt;b&gt;警告：&lt;/b&gt; 以下选项可能有危险！</translation>
    </message>
    <message>
        <source>Select custom proxy location</source>
        <translation>选择自定义代理路径</translation>
    </message>
    <message>
        <source>&amp;Tor Browser</source>
        <translation>&amp;Tor浏览器</translation>
    </message>
    <message>
        <source>&lt;b&gt;Warning&lt;/b&gt;, the keepassxc-proxy application was not found!&lt;br /&gt;Please check the KeePassXC installation directory or confirm the custom path in advanced options.&lt;br /&gt;Browser integration WILL NOT WORK without the proxy application.&lt;br /&gt;Expected Path: </source>
        <translation>&lt;b&gt;警告&lt;/b&gt;，找不到keepassxc 代理应用程序！&lt;br /&gt;请检查KeePassXC安装目录或确认高级选项中的自定义路径。&lt;br /&gt;如果没有代理应用程序，浏览器集成将无法工作.&lt;br /&gt; 可执行路径：</translation>
    </message>
    <message>
        <source>Executable Files</source>
        <translation>可执行文件</translation>
    </message>
    <message>
        <source>All Files</source>
        <translation>所有文件</translation>
    </message>
    <message>
        <source>Do not ask permission for HTTP &amp;Basic Auth</source>
        <extracomment>An extra HTTP Basic Auth setting</extracomment>
        <translation>不要请求 http 和基本身份验证的许可</translation>
<<<<<<< HEAD
=======
    </message>
    <message>
        <source>Due to Snap sandboxing, you must run a script to enable browser integration.&lt;br /&gt;You can obtain this script from %1</source>
        <translation type="unfinished"/>
    </message>
    <message>
        <source>Please see special instructions for browser extension use below</source>
        <translation type="unfinished"/>
    </message>
    <message>
        <source>KeePassXC-Browser is needed for the browser integration to work. &lt;br /&gt;Download it for %1 and %2. %3</source>
        <translation type="unfinished"/>
>>>>>>> c51752df
    </message>
</context>
<context>
    <name>BrowserService</name>
    <message>
        <source>KeePassXC: New key association request</source>
        <translation>KeePassXC: 新的密钥关联请求</translation>
    </message>
    <message>
        <source>You have received an association request for the above key.

If you would like to allow it access to your KeePassXC database,
give it a unique name to identify and accept it.</source>
        <translation>你已收到上述密钥的关联请求。

如果你想允许它访问你的 KeePassXC 数据库，
请为它提供一个唯一的名称来识别并接受它。</translation>
    </message>
    <message>
        <source>Save and allow access</source>
        <translation>保存并允许访问</translation>
    </message>
    <message>
        <source>KeePassXC: Overwrite existing key?</source>
        <translation>KeePassXC：覆盖现有的密钥吗？</translation>
    </message>
    <message>
        <source>A shared encryption key with the name &quot;%1&quot; already exists.
Do you want to overwrite it?</source>
        <translation>一个名为“%1”共享的加密密钥已存在。
确认要覆盖它吗？</translation>
    </message>
    <message>
        <source>KeePassXC: Update Entry</source>
        <translation>KeePassXC：更新条目</translation>
    </message>
    <message>
        <source>Do you want to update the information in %1 - %2?</source>
        <translation>你想更新 %1-%2 中的信息吗？</translation>
    </message>
    <message>
        <source>Abort</source>
        <translation>中断</translation>
    </message>
    <message>
        <source>Converting attributes to custom data…</source>
        <translation>将属性转换为自定义数据...</translation>
    </message>
    <message>
        <source>KeePassXC: Converted KeePassHTTP attributes</source>
        <translation>KeePassXC：转换成KeePassHTTP属性</translation>
    </message>
    <message>
        <source>Successfully converted attributes from %1 entry(s).
Moved %2 keys to custom data.</source>
        <translation>成功转换了 %1 个条目的属性(s)
将 %2 个密钥移动到自定义数据。</translation>
    </message>
    <message numerus="yes">
        <source>Successfully moved %n keys to custom data.</source>
        <translation><numerusform>已成功将 %n 个密钥移动到自定义数据。</numerusform></translation>
    </message>
    <message>
        <source>KeePassXC: No entry with KeePassHTTP attributes found!</source>
        <translation>KeePassXC：找不到KeePassHTTP属性的条目！</translation>
    </message>
    <message>
        <source>The active database does not contain an entry with KeePassHTTP attributes.</source>
        <translation>当前数据库中没有KeePassHTTP属性的条目。</translation>
    </message>
    <message>
        <source>KeePassXC: Legacy browser integration settings detected</source>
        <translation>KeePassXC：检测到旧版浏览器集成设置</translation>
    </message>
    <message>
        <source>KeePassXC: Create a new group</source>
        <translation type="unfinished"/>
    </message>
    <message>
        <source>A request for creating a new group &quot;%1&quot; has been received.
Do you want to create this group?
</source>
        <translation type="unfinished"/>
    </message>
    <message>
        <source>Your KeePassXC-Browser settings need to be moved into the database settings.
This is necessary to maintain your current browser connections.
Would you like to migrate your existing settings now?</source>
        <translation type="unfinished"/>
    </message>
</context>
<context>
    <name>CloneDialog</name>
    <message>
        <source>Clone Options</source>
        <translation>复制选项</translation>
    </message>
    <message>
        <source>Append &apos; - Clone&apos; to title</source>
        <translation>标题后附加 “ - 副本”</translation>
    </message>
    <message>
        <source>Replace username and password with references</source>
        <translation>用参考条目替换用户名和密码</translation>
    </message>
    <message>
        <source>Copy history</source>
        <translation>复制历史</translation>
    </message>
</context>
<context>
    <name>CsvImportWidget</name>
    <message>
        <source>Import CSV fields</source>
        <translation>导入 CSV 字段</translation>
    </message>
    <message>
        <source>filename</source>
        <translation>文件名</translation>
    </message>
    <message>
        <source>size, rows, columns</source>
        <translation>大小，行，列</translation>
    </message>
    <message>
        <source>Encoding</source>
        <translation>编码</translation>
    </message>
    <message>
        <source>Codec</source>
        <translation>编解码器</translation>
    </message>
    <message>
        <source>Text is qualified by</source>
        <translation>文本由此通过验证：</translation>
    </message>
    <message>
        <source>Fields are separated by</source>
        <translation>字段分隔：</translation>
    </message>
    <message>
        <source>Comments start with</source>
        <translation>评论以此开头：</translation>
    </message>
    <message>
        <source>First record has field names</source>
        <translation>第一条记录包含字段名称</translation>
    </message>
    <message>
        <source>Number of headers line to discard</source>
        <translation>将丢弃的起始行数</translation>
    </message>
    <message>
        <source>Consider &apos;\&apos; an escape character</source>
        <translation>将 \ 作为转义字符</translation>
    </message>
    <message>
        <source>Preview</source>
        <translation>预览</translation>
    </message>
    <message>
        <source>Column layout</source>
        <translation>列布局</translation>
    </message>
    <message>
        <source>Not present in CSV file</source>
        <translation>未出现在 CSV 文件中</translation>
    </message>
    <message>
        <source>Imported from CSV file</source>
        <translation>导入 CSV 文件</translation>
    </message>
    <message>
        <source>Original data: </source>
        <translation>原始数据：</translation>
    </message>
    <message>
        <source>Error</source>
        <translation>错误</translation>
    </message>
    <message>
        <source>Empty fieldname %1</source>
        <translation>空字段名 %1</translation>
    </message>
    <message>
        <source>column %1</source>
        <translation>列 %1</translation>
    </message>
    <message>
        <source>Error(s) detected in CSV file!</source>
        <translation>在 CSV 文件中检测到错误(s)！</translation>
    </message>
    <message numerus="yes">
        <source>[%n more message(s) skipped]</source>
        <translation><numerusform>[%n  信息(s) 被跳过]</numerusform></translation>
    </message>
    <message>
        <source>CSV import: writer has errors:
%1</source>
        <translation>CSV 导入： 编辑器错误：
%1</translation>
    </message>
</context>
<context>
    <name>CsvParserModel</name>
    <message numerus="yes">
        <source>%n column(s)</source>
        <translation><numerusform>%n 列</numerusform></translation>
    </message>
    <message>
        <source>%1, %2, %3</source>
        <comment>file info: bytes, rows, columns</comment>
        <translation>%1, %2, %3</translation>
    </message>
    <message numerus="yes">
        <source>%n byte(s)</source>
        <translation><numerusform>%n 字节(s)</numerusform></translation>
    </message>
    <message numerus="yes">
        <source>%n row(s)</source>
        <translation><numerusform>%n 行(s)</numerusform></translation>
    </message>
</context>
<context>
    <name>Database</name>
    <message>
        <source>Root</source>
        <comment>Root group name</comment>
        <translation>根群组</translation>
    </message>
    <message>
        <source>File %1 does not exist.</source>
        <translation>文件 %1 不存在。</translation>
    </message>
    <message>
        <source>Unable to open file %1.</source>
        <translation>无法打开文件 %1。</translation>
    </message>
    <message>
        <source>Error while reading the database: %1</source>
        <translation>读取数据库时出错： %1</translation>
    </message>
    <message>
        <source>Could not save, database has no file name.</source>
        <translation>无法保存，数据库没有文件名。</translation>
    </message>
    <message>
        <source>File cannot be written as it is opened in read-only mode.</source>
        <translation>文件无法写入，因为它以只读模式打开。</translation>
    </message>
    <message>
        <source>Key not transformed. This is a bug, please report it to the developers!</source>
        <translation type="unfinished"/>
    </message>
</context>
<context>
    <name>DatabaseOpenDialog</name>
    <message>
        <source>Unlock Database - KeePassXC</source>
        <translation>解锁数据库 - KeePassXC</translation>
    </message>
</context>
<context>
    <name>DatabaseOpenWidget</name>
    <message>
        <source>Enter master key</source>
        <translation>输入主密码</translation>
    </message>
    <message>
        <source>Key File:</source>
        <translation>密钥文件：</translation>
    </message>
    <message>
        <source>Password:</source>
        <translation>密码：</translation>
    </message>
    <message>
        <source>Browse</source>
        <translation>浏览</translation>
    </message>
    <message>
        <source>Refresh</source>
        <translation>刷新</translation>
    </message>
    <message>
        <source>Challenge Response:</source>
        <translation>挑战应答：</translation>
    </message>
    <message>
        <source>Legacy key file format</source>
        <translation>旧式密钥文件格式</translation>
    </message>
    <message>
        <source>You are using a legacy key file format which may become
unsupported in the future.

Please consider generating a new key file.</source>
        <translation>您使用的是旧式密钥文件格式，将来可能会不再被支持。

请考虑生成一个新的密钥文件。</translation>
    </message>
    <message>
        <source>Don&apos;t show this warning again</source>
        <translation>不再显示此警告</translation>
    </message>
    <message>
        <source>All files</source>
        <translation>所有文件</translation>
    </message>
    <message>
        <source>Key files</source>
        <translation>密钥文件</translation>
    </message>
    <message>
        <source>Select key file</source>
        <translation>选择密钥文件</translation>
    </message>
    <message>
        <source>TouchID for quick unlock</source>
        <translation>TouchID 快速解锁</translation>
    </message>
    <message>
        <source>Unable to open the database:
%1</source>
        <translation>无法打开数据库：
%1</translation>
    </message>
    <message>
        <source>Can't open key file:
%1</source>
        <translation>无法打开密钥文件：
%1</translation>
    </message>
</context>
<context>
    <name>DatabaseSettingWidgetMetaData</name>
    <message>
        <source>Passwords</source>
        <translation>密码</translation>
    </message>
</context>
<context>
    <name>DatabaseSettingsDialog</name>
    <message>
        <source>Advanced Settings</source>
        <translation>高级设置</translation>
    </message>
    <message>
        <source>General</source>
        <translation>常规</translation>
    </message>
    <message>
        <source>Security</source>
        <translation>安全</translation>
    </message>
    <message>
        <source>Master Key</source>
        <translation>主密钥</translation>
    </message>
    <message>
        <source>Encryption Settings</source>
        <translation>加密设置</translation>
    </message>
    <message>
        <source>Browser Integration</source>
        <translation>浏览器配合</translation>
    </message>
</context>
<context>
    <name>DatabaseSettingsWidgetBrowser</name>
    <message>
        <source>KeePassXC-Browser settings</source>
        <translation>KeePassXC-浏览器设置</translation>
    </message>
    <message>
        <source>&amp;Disconnect all browsers</source>
        <translation>断开与所有浏览器的关联</translation>
    </message>
    <message>
        <source>Forg&amp;et all site-specific settings on entries</source>
        <translation>取消条目上所有特定于站点的设置</translation>
    </message>
    <message>
        <source>Move KeePassHTTP attributes to KeePassXC-Browser &amp;custom data</source>
        <translation>将KeePassHTTP属性移动到KeePassXC-Browser和自定义数据</translation>
    </message>
    <message>
        <source>Stored keys</source>
        <translation>存储密钥</translation>
    </message>
    <message>
        <source>Remove</source>
        <translation>移除</translation>
    </message>
    <message>
        <source>Delete the selected key?</source>
        <translation>删除所选密钥？</translation>
    </message>
    <message>
        <source>Do you really want to delete the selected key?
This may prevent connection to the browser plugin.</source>
        <translation>你确定要删除所选的密钥吗？
这可能会影响与浏览器插件的连接。</translation>
    </message>
    <message>
        <source>Key</source>
        <translation>密钥</translation>
    </message>
    <message>
        <source>Value</source>
        <translation>值</translation>
    </message>
    <message>
        <source>Enable Browser Integration to access these settings.</source>
        <translation>启用浏览器集成以访问这些设置。</translation>
    </message>
    <message>
        <source>Disconnect all browsers</source>
        <translation>断开与所有浏览器的关联</translation>
    </message>
    <message>
        <source>Do you really want to disconnect all browsers?
This may prevent connection to the browser plugin.</source>
        <translation>你确定要断开与所有浏览器的关联吗？
这可能会影响与浏览器插件的连接。</translation>
    </message>
    <message>
        <source>KeePassXC: No keys found</source>
        <translation>KeePassXC：未找到键</translation>
    </message>
    <message>
        <source>No shared encryption keys found in KeePassXC settings.</source>
        <translation>在KeePassXC设置中找不到共享加密密钥。</translation>
    </message>
    <message>
        <source>KeePassXC: Removed keys from database</source>
        <translation>KeePassXC：从数据库中删除键</translation>
    </message>
    <message numerus="yes">
        <source>Successfully removed %n encryption key(s) from KeePassXC settings.</source>
        <translation><numerusform>已成功从KeePassXC设置中删除了 %n 个加密密钥(s)。</numerusform></translation>
    </message>
    <message>
        <source>Forget all site-specific settings on entries</source>
        <translation>取消条目上所有特定于站点的设置</translation>
    </message>
    <message>
        <source>Do you really want forget all site-specific settings on every entry?
Permissions to access entries will be revoked.</source>
        <translation>您确定要取消每个条目上的所有特定于站点的设置吗？
访问条目的权限将被撤销。</translation>
    </message>
    <message>
        <source>Removing stored permissions…</source>
        <translation>正在删除存储的权限...</translation>
    </message>
    <message>
        <source>Abort</source>
        <translation>中断</translation>
    </message>
    <message>
        <source>KeePassXC: Removed permissions</source>
        <translation>KeePassXC：已删除的权限</translation>
    </message>
    <message numerus="yes">
        <source>Successfully removed permissions from %n entry(s).</source>
        <translation><numerusform>已成功从 %n 个条目(s)中删除权限。</numerusform></translation>
    </message>
    <message>
        <source>KeePassXC: No entry with permissions found!</source>
        <translation>KeePassXC： 未找到权限的条目！</translation>
    </message>
    <message>
        <source>The active database does not contain an entry with permissions.</source>
        <translation>当前数据库中不包含具有权限的条目。</translation>
    </message>
    <message>
        <source>Move KeePassHTTP attributes to custom data</source>
        <translation>将KeePassHTTP属性移动到自定义数据</translation>
    </message>
    <message>
        <source>Do you really want to move all legacy browser integration data to the latest standard?
This is necessary to maintain compatibility with the browser plugin.</source>
        <translation>您确定要将所有旧版浏览器集成数据移至最新标准吗？
这对于保持与浏览器插件的兼容性是必要的。</translation>
    </message>
</context>
<context>
    <name>DatabaseSettingsWidgetEncryption</name>
    <message>
        <source>Encryption Algorithm:</source>
        <translation>加密算法：</translation>
    </message>
    <message>
        <source>AES:  256 Bit   (default)</source>
        <translation>AES: 256 位 （默认）</translation>
    </message>
    <message>
        <source>Twofish:  256 Bit</source>
        <translation>Twofish: 256 位</translation>
    </message>
    <message>
        <source>Key Derivation Function:</source>
        <translation>密钥派生函数:</translation>
    </message>
    <message>
        <source>Transform rounds:</source>
        <translation>加密次数：</translation>
    </message>
    <message>
        <source>Benchmark 1-second delay</source>
        <translation>基准1秒延迟</translation>
    </message>
    <message>
        <source>Memory Usage:</source>
        <translation>内存占用：</translation>
    </message>
    <message>
        <source>Parallelism:</source>
        <translation>平行运算:</translation>
    </message>
    <message>
        <source>Decryption Time:</source>
        <translation>解密时间：</translation>
    </message>
    <message>
        <source>?? s</source>
        <translation>?? s</translation>
    </message>
    <message>
        <source>Change</source>
        <translation>更改</translation>
    </message>
    <message>
        <source>100 ms</source>
        <translation>100 毫秒</translation>
    </message>
    <message>
        <source>5 s</source>
        <translation>5 s</translation>
    </message>
    <message>
        <source>Higher values offer more protection, but opening the database will take longer.</source>
        <translation>较高的值可提供更多保护，但打开数据库需要更长时间。</translation>
    </message>
    <message>
        <source>Database format:</source>
        <translation>数据库格式：</translation>
    </message>
    <message>
        <source>This is only important if you need to use your database with other programs.</source>
        <translation>只有在需要将数据库与其他程序一起使用时，这才是重要的。</translation>
    </message>
    <message>
        <source>KDBX 4.0 (recommended)</source>
        <translation>KDBX 4.0（推荐）</translation>
    </message>
    <message>
        <source>KDBX 3.1</source>
        <translation>KDBX 3.1</translation>
    </message>
    <message>
        <source>unchanged</source>
        <comment>Database decryption time is unchanged</comment>
        <translation>不变</translation>
    </message>
    <message>
        <source>Number of rounds too high</source>
        <comment>Key transformation rounds</comment>
        <translation>回合数太高</translation>
    </message>
    <message>
        <source>You are using a very high number of key transform rounds with Argon2.

If you keep this number, your database may take hours or days (or even longer) to open!</source>
        <translation>你正在对 Argon2 使用相当高的密钥转换回合数。

如果仍执意使用此数量，你的数据库可能需要数小时或数天（甚至更长时间）才能打开！</translation>
    </message>
    <message>
        <source>Understood, keep number</source>
        <translation>了解，仍使用此数量</translation>
    </message>
    <message>
        <source>Cancel</source>
        <translation>取消</translation>
    </message>
    <message>
        <source>Number of rounds too low</source>
        <comment>Key transformation rounds</comment>
        <translation>回合数太低</translation>
    </message>
    <message>
        <source>You are using a very low number of key transform rounds with AES-KDF.

If you keep this number, your database may be too easy to crack!</source>
        <translation>你正对AES-KDF使用过低的密钥转换回合数。

如果仍执意使用此数量，你的数据库可能会变得相当简单即能破解！</translation>
    </message>
    <message>
        <source>KDF unchanged</source>
        <translation>KDF不变</translation>
    </message>
    <message>
        <source>Failed to transform key with new KDF parameters; KDF unchanged.</source>
        <translation>无法使用新的KDF参数转换密钥; KDF不变。</translation>
    </message>
    <message numerus="yes">
        <source> MiB</source>
        <comment>Abbreviation for Mebibytes (KDF settings)</comment>
        <translation><numerusform> MiB</numerusform></translation>
    </message>
    <message numerus="yes">
        <source> thread(s)</source>
        <comment>Threads for parallel execution (KDF settings)</comment>
        <translation><numerusform>线程(s)</numerusform></translation>
    </message>
    <message numerus="yes">
        <source>%1 ms</source>
        <comment>milliseconds</comment>
        <translation><numerusform>%1 毫秒</numerusform></translation>
    </message>
    <message numerus="yes">
        <source>%1 s</source>
        <comment>seconds</comment>
        <translation><numerusform>%1 秒</numerusform></translation>
    </message>
</context>
<context>
    <name>DatabaseSettingsWidgetGeneral</name>
    <message>
        <source>Database Meta Data</source>
        <translation>数据库元数据</translation>
    </message>
    <message>
        <source>Database name:</source>
        <translation>数据库名称：</translation>
    </message>
    <message>
        <source>Database description:</source>
        <translation>数据库描述：</translation>
    </message>
    <message>
        <source>Default username:</source>
        <translation>默认用户名：</translation>
    </message>
    <message>
        <source>History Settings</source>
        <translation>历史设置</translation>
    </message>
    <message>
        <source>Max. history items:</source>
        <translation>最大历史记录数：</translation>
    </message>
    <message>
        <source>Max. history size:</source>
        <translation>最大历史记录大小：</translation>
    </message>
    <message>
        <source> MiB</source>
        <translation>MiB</translation>
    </message>
    <message>
        <source>Use recycle bin</source>
        <translation>启用回收站</translation>
    </message>
    <message>
        <source>Additional Database Settings</source>
        <translation>其他数据库设置</translation>
    </message>
    <message>
        <source>Enable &amp;compression (recommended)</source>
        <translation>启用压缩 (推荐)</translation>
    </message>
</context>
<context>
    <name>DatabaseSettingsWidgetKeeShare</name>
    <message>
        <source>Sharing</source>
        <translation>共享</translation>
    </message>
    <message>
        <source>Breadcrumb</source>
        <translation>痕迹</translation>
    </message>
    <message>
        <source>Type</source>
        <translation>类型</translation>
    </message>
    <message>
        <source>Path</source>
        <translation>路径</translation>
    </message>
    <message>
        <source>Last Signer</source>
        <translation>最后的签名者</translation>
    </message>
    <message>
        <source>Certificates</source>
        <translation>证书</translation>
    </message>
    <message>
        <source> &gt; </source>
        <comment>Breadcrumb separator</comment>
        <translation>&gt;</translation>
    </message>
</context>
<context>
    <name>DatabaseSettingsWidgetMasterKey</name>
    <message>
        <source>Add additional protection...</source>
        <translation>添加额外保护......</translation>
    </message>
    <message>
        <source>No encryption key added</source>
        <translation>没有添加加密密钥</translation>
    </message>
    <message>
        <source>You must add at least one encryption key to secure your database!</source>
        <translation>您必须添加至少一个加密密钥，才能保护您的数据库！</translation>
    </message>
    <message>
        <source>No password set</source>
        <translation>没有设置密码</translation>
    </message>
    <message>
        <source>WARNING! You have not set a password. Using a database without a password is strongly discouraged!

Are you sure you want to continue without a password?</source>
        <translation>警告！ 您尚未设置密码。强烈建议不要使用没有密码的数据库！

您确定要在没有密码的情况下继续吗？</translation>
    </message>
    <message>
        <source>Unknown error</source>
        <translation>未知错误</translation>
    </message>
    <message>
        <source>Failed to change master key</source>
        <translation>无法更改主密钥</translation>
    </message>
</context>
<context>
    <name>DatabaseSettingsWidgetMetaDataSimple</name>
    <message>
        <source>Database Name:</source>
        <translation>数据库名称：</translation>
    </message>
    <message>
        <source>Description:</source>
        <translation>描述：</translation>
    </message>
</context>
<context>
    <name>DatabaseTabWidget</name>
    <message>
        <source>KeePass 2 Database</source>
        <translation>KeePass 2 数据库</translation>
    </message>
    <message>
        <source>All files</source>
        <translation>所有文件</translation>
    </message>
    <message>
        <source>Open database</source>
        <translation>打开数据库</translation>
    </message>
    <message>
        <source>CSV file</source>
        <translation>CSV 文件</translation>
    </message>
    <message>
        <source>Merge database</source>
        <translation>合并数据库</translation>
    </message>
    <message>
        <source>Open KeePass 1 database</source>
        <translation>打开 KeePass 1 数据库</translation>
    </message>
    <message>
        <source>KeePass 1 database</source>
        <translation>KeePass 1 数据库</translation>
    </message>
    <message>
        <source>Export database to CSV file</source>
        <translation>导出数据库为 CSV 文件</translation>
    </message>
    <message>
        <source>Writing the CSV file failed.</source>
        <translation>写入 CSV 文件失败</translation>
    </message>
    <message>
        <source>Database creation error</source>
        <translation>数据库创建错误</translation>
    </message>
    <message>
        <source>The created database has no key or KDF, refusing to save it.
This is definitely a bug, please report it to the developers.</source>
        <translation>创建的数据库没有密钥或KDF，拒绝保存
这是一个错误，请向开发人员报告。</translation>
    </message>
    <message>
        <source>The database file does not exist or is not accessible.</source>
        <translation>数据库文件不存在或无法访问。</translation>
    </message>
    <message>
        <source>Select CSV file</source>
        <translation>选择CSV文件</translation>
    </message>
    <message>
        <source>New Database</source>
        <translation>新建数据库</translation>
    </message>
    <message>
        <source>%1 [New Database]</source>
        <comment>Database tab name modifier</comment>
        <translation>%1 [新建数据库]</translation>
    </message>
    <message>
        <source>%1 [Locked]</source>
        <comment>Database tab name modifier</comment>
        <translation>%1 [锁定]</translation>
    </message>
    <message>
        <source>%1 [Read-only]</source>
        <comment>Database tab name modifier</comment>
        <translation>%1 [只读]</translation>
    </message>
</context>
<context>
    <name>DatabaseWidget</name>
    <message>
        <source>Searching...</source>
        <translation>搜索中...</translation>
    </message>
    <message>
        <source>Do you really want to delete the entry &quot;%1&quot; for good?</source>
        <translation>你确定永久删除 &quot;%1&quot; 项目吗？</translation>
    </message>
    <message>
        <source>Do you really want to move entry &quot;%1&quot; to the recycle bin?</source>
        <translation>是否删除 &quot;%1&quot; 项目到回收站？</translation>
    </message>
    <message numerus="yes">
        <source>Do you really want to move %n entry(s) to the recycle bin?</source>
        <translation><numerusform>你确定要将 %n 个项目移到垃圾桶？</numerusform></translation>
    </message>
    <message>
        <source>Execute command?</source>
        <translation>执行命令？</translation>
    </message>
    <message>
        <source>Do you really want to execute the following command?&lt;br&gt;&lt;br&gt;%1&lt;br&gt;</source>
        <translation>你确定要执行以下命令？&lt;br&gt;&lt;br&gt;%1&lt;br&gt;</translation>
    </message>
    <message>
        <source>Remember my choice</source>
        <translation>记住我的选择</translation>
    </message>
    <message>
        <source>Do you really want to delete the group &quot;%1&quot; for good?</source>
        <translation>你确定永久删除 &quot;%1&quot; 群组吗？</translation>
    </message>
    <message>
        <source>No current database.</source>
        <translation>没有当前的数据库。</translation>
    </message>
    <message>
        <source>No source database, nothing to do.</source>
        <translation>没有当前的数据库。没什么可做的。</translation>
    </message>
    <message>
        <source>Search Results (%1)</source>
        <translation>搜索结果 (%1)</translation>
    </message>
    <message>
        <source>No Results</source>
        <translation>无结果</translation>
    </message>
    <message>
        <source>File has changed</source>
        <translation>文件已变更</translation>
    </message>
    <message>
        <source>The database file has changed. Do you want to load the changes?</source>
        <translation>数据库文件已更改。是否重新载入？</translation>
    </message>
    <message>
        <source>Merge Request</source>
        <translation>合并请求</translation>
    </message>
    <message>
        <source>The database file has changed and you have unsaved changes.
Do you want to merge your changes?</source>
        <translation>数据库文件改变了,你有未保存的更改。
你想合并你的修改吗?</translation>
    </message>
    <message>
        <source>Empty recycle bin?</source>
        <translation>清空回收站？</translation>
    </message>
    <message>
        <source>Are you sure you want to permanently delete everything from your recycle bin?</source>
        <translation>你确定要永久删除回收站中的所有内容？</translation>
    </message>
    <message numerus="yes">
        <source>Do you really want to delete %n entry(s) for good?</source>
        <translation><numerusform>你真的想删除 %n 个条目(s)吗？</numerusform></translation>
    </message>
    <message numerus="yes">
        <source>Delete entry(s)?</source>
        <translation><numerusform>删除项目(s)？</numerusform></translation>
    </message>
    <message numerus="yes">
        <source>Move entry(s) to recycle bin?</source>
        <translation><numerusform>移动项目(s)到回收站？</numerusform></translation>
    </message>
    <message>
        <source>File opened in read only mode.</source>
        <translation>文件在只读模式下打开。</translation>
    </message>
    <message>
        <source>Lock Database?</source>
        <translation>锁定数据库？</translation>
    </message>
    <message>
        <source>You are editing an entry. Discard changes and lock anyway?</source>
        <translation>您正在编辑一个项目。放弃更改和锁定？</translation>
    </message>
    <message>
        <source>&quot;%1&quot; was modified.
Save changes?</source>
        <translation>&quot;%1&quot; 已被修改。
要保存吗？</translation>
    </message>
    <message>
        <source>Database was modified.
Save changes?</source>
        <translation>数据库已被修改
保存更改？</translation>
    </message>
    <message>
        <source>Save changes?</source>
        <translation>保存修改？</translation>
    </message>
    <message>
        <source>Could not open the new database file while attempting to autoreload.
Error: %1</source>
        <translation>尝试自动重载时无法打开新的数据库文件
错误：%1</translation>
    </message>
    <message>
        <source>Disable safe saves?</source>
        <translation>禁用安全保存？</translation>
    </message>
    <message>
        <source>KeePassXC has failed to save the database multiple times. This is likely caused by file sync services holding a lock on the save file.
Disable safe saves and try again?</source>
        <translation>KeePassXC未能多次保存数据库。 这可能是由保存文件锁定的文件同步服务引起的。
禁用安全保存并重试？</translation>
    </message>
    <message>
        <source>Writing the database failed.
%1</source>
        <translation>写入数据库失败
%1</translation>
    </message>
    <message>
        <source>Passwords</source>
        <translation>密码</translation>
    </message>
    <message>
        <source>Save database as</source>
        <translation>数据库另存为</translation>
    </message>
    <message>
        <source>KeePass 2 Database</source>
        <translation>KeePass 2 数据库</translation>
    </message>
    <message>
        <source>Replace references to entry?</source>
        <translation>替换对条目的引用？</translation>
    </message>
    <message numerus="yes">
        <source>Entry &quot;%1&quot; has %2 reference(s). Do you want to overwrite references with values, skip this entry, or delete anyway?</source>
        <translation><numerusform>条目&quot;%1&quot;具有 %2 引用。是否要用值覆盖引用、跳过此项或是否无论如何删除引用？</numerusform></translation>
    </message>
    <message>
        <source>Delete group</source>
        <translation>删除群组</translation>
    </message>
    <message>
        <source>Move group to recycle bin?</source>
        <translation>是否将组移动到回收站？</translation>
    </message>
    <message>
        <source>Do you really want to move the group &quot;%1&quot; to the recycle bin?</source>
        <translation>是否确实要将组&quot;%1&quot;移动到回收站？</translation>
    </message>
    <message>
        <source>Successfully merged the database files.</source>
        <translation>已成功合并数据库文件。</translation>
    </message>
    <message>
        <source>Database was not modified by merge operation.</source>
        <translation>合并操作未修改数据库。</translation>
<<<<<<< HEAD
=======
    </message>
    <message>
        <source>Shared group...</source>
        <translation type="unfinished"/>
>>>>>>> c51752df
    </message>
</context>
<context>
    <name>EditEntryWidget</name>
    <message>
        <source>Entry</source>
        <translation>项目</translation>
    </message>
    <message>
        <source>Advanced</source>
        <translation>高级</translation>
    </message>
    <message>
        <source>Icon</source>
        <translation>图标</translation>
    </message>
    <message>
        <source>Auto-Type</source>
        <translation>自动输入</translation>
    </message>
    <message>
        <source>Properties</source>
        <translation>属性</translation>
    </message>
    <message>
        <source>History</source>
        <translation>历史记录</translation>
    </message>
    <message>
        <source>SSH Agent</source>
        <translation>SSH 代理</translation>
    </message>
    <message>
        <source>n/a</source>
        <translation>无</translation>
    </message>
    <message>
        <source>(encrypted)</source>
        <translation>（已加密）</translation>
    </message>
    <message>
        <source>Select private key</source>
        <translation>选择私钥文件</translation>
    </message>
    <message>
        <source>File too large to be a private key</source>
        <translation>作为一个私钥来说，这个文件太大了。</translation>
    </message>
    <message>
        <source>Failed to open private key</source>
        <translation>无法打开私钥</translation>
    </message>
    <message>
        <source>Entry history</source>
        <translation>项目历史</translation>
    </message>
    <message>
        <source>Add entry</source>
        <translation>添加项目</translation>
    </message>
    <message>
        <source>Edit entry</source>
        <translation>编辑项目</translation>
    </message>
    <message>
        <source>Different passwords supplied.</source>
        <translation>密码不一致</translation>
    </message>
    <message>
        <source>New attribute</source>
        <translation>添加属性</translation>
    </message>
    <message>
        <source>Are you sure you want to remove this attribute?</source>
        <translation>你确定要移除这个属性？</translation>
    </message>
    <message>
        <source>Tomorrow</source>
        <translation>明天</translation>
    </message>
    <message numerus="yes">
        <source>%n week(s)</source>
        <translation><numerusform>%n 周</numerusform></translation>
    </message>
    <message numerus="yes">
        <source>%n month(s)</source>
        <translation><numerusform>%n 月</numerusform></translation>
    </message>
    <message>
        <source>Apply generated password?</source>
        <translation>是否应用生成的密码？</translation>
    </message>
    <message>
        <source>Do you want to apply the generated password to this entry?</source>
        <translation>是否将生成的密码应用于此项目？</translation>
    </message>
    <message>
        <source>Entry updated successfully.</source>
        <translation>项目已成功更新。</translation>
    </message>
    <message>
        <source>Entry has unsaved changes</source>
        <translation>项目有未保存的更改</translation>
    </message>
    <message>
        <source>New attribute %1</source>
        <translation>添加属性 %1</translation>
    </message>
    <message>
        <source>[PROTECTED] Press reveal to view or edit</source>
        <translation>[受保护的内容] 点击“揭示”来查看或编辑</translation>
    </message>
    <message numerus="yes">
        <source>%n year(s)</source>
        <translation><numerusform>%n 年(s)</numerusform></translation>
    </message>
    <message>
        <source>Confirm Removal</source>
        <translation>确认删除</translation>
    </message>
</context>
<context>
    <name>EditEntryWidgetAdvanced</name>
    <message>
        <source>Additional attributes</source>
        <translation>附加属性</translation>
    </message>
    <message>
        <source>Add</source>
        <translation>添加</translation>
    </message>
    <message>
        <source>Remove</source>
        <translation>移除</translation>
    </message>
    <message>
        <source>Edit Name</source>
        <translation>编辑名称</translation>
    </message>
    <message>
        <source>Protect</source>
        <translation>保护</translation>
    </message>
    <message>
        <source>Reveal</source>
        <translation>揭示</translation>
    </message>
    <message>
        <source>Attachments</source>
        <translation>附件</translation>
    </message>
    <message>
        <source>Foreground Color:</source>
        <translation>前景色:</translation>
    </message>
    <message>
        <source>Background Color:</source>
        <translation>背景色:</translation>
    </message>
</context>
<context>
    <name>EditEntryWidgetAutoType</name>
    <message>
        <source>Enable Auto-Type for this entry</source>
        <translation>为此项目启用自动输入</translation>
    </message>
    <message>
        <source>Inherit default Auto-Type sequence from the &amp;group</source>
        <translation>从父群组继承默认的自动输入顺序(G)</translation>
    </message>
    <message>
        <source>&amp;Use custom Auto-Type sequence:</source>
        <translation>使用自定义自动输入顺序(U)</translation>
    </message>
    <message>
        <source>Window Associations</source>
        <translation>窗口组合</translation>
    </message>
    <message>
        <source>+</source>
        <translation>+</translation>
    </message>
    <message>
        <source>-</source>
        <translation>-</translation>
    </message>
    <message>
        <source>Window title:</source>
        <translation>窗口标题：</translation>
    </message>
    <message>
        <source>Use a specific sequence for this association:</source>
        <translation>使用特定序列进行此关联：</translation>
    </message>
</context>
<context>
    <name>EditEntryWidgetHistory</name>
    <message>
        <source>Show</source>
        <translation>显示</translation>
    </message>
    <message>
        <source>Restore</source>
        <translation>还原</translation>
    </message>
    <message>
        <source>Delete</source>
        <translation>删除</translation>
    </message>
    <message>
        <source>Delete all</source>
        <translation>全部删除</translation>
    </message>
</context>
<context>
    <name>EditEntryWidgetMain</name>
    <message>
        <source>URL:</source>
        <translation>网址：</translation>
    </message>
    <message>
        <source>Password:</source>
        <translation>密码：</translation>
    </message>
    <message>
        <source>Repeat:</source>
        <translation>重复密码：</translation>
    </message>
    <message>
        <source>Title:</source>
        <translation>标题：</translation>
    </message>
    <message>
        <source>Notes</source>
        <translation>备注</translation>
    </message>
    <message>
        <source>Presets</source>
        <translation>预设</translation>
    </message>
    <message>
        <source>Toggle the checkbox to reveal the notes section.</source>
        <translation>切换复选框以显示备注部分。</translation>
    </message>
    <message>
        <source>Username:</source>
        <translation>用户名：</translation>
    </message>
    <message>
        <source>Expires</source>
        <translation>过期</translation>
    </message>
</context>
<context>
    <name>EditEntryWidgetSSHAgent</name>
    <message>
        <source>Form</source>
        <translation>表格</translation>
    </message>
    <message>
        <source>Remove key from agent after</source>
        <translation>稍后从代理中删除密钥</translation>
    </message>
    <message>
        <source> seconds</source>
        <translation>秒</translation>
    </message>
    <message>
        <source>Fingerprint</source>
        <translation>指纹</translation>
    </message>
    <message>
        <source>Remove key from agent when database is closed/locked</source>
        <translation>数据库关闭/锁定时，从代理中删除密钥</translation>
    </message>
    <message>
        <source>Public key</source>
        <translation>公钥</translation>
    </message>
    <message>
        <source>Add key to agent when database is opened/unlocked</source>
        <translation>在打开/解锁数据库时向代理添加密钥</translation>
    </message>
    <message>
        <source>Comment</source>
        <translation>注解</translation>
    </message>
    <message>
        <source>Decrypt</source>
        <translation>解密</translation>
    </message>
    <message>
        <source>n/a</source>
        <translation>无</translation>
    </message>
    <message>
        <source>Copy to clipboard</source>
        <translation>复制到剪贴板</translation>
    </message>
    <message>
        <source>Private key</source>
        <translation>私钥</translation>
    </message>
    <message>
        <source>External file</source>
        <translation>外部文件</translation>
    </message>
    <message>
        <source>Browse...</source>
        <extracomment>Button for opening file dialog</extracomment>
        <translation>浏览...</translation>
    </message>
    <message>
        <source>Attachment</source>
        <translation>附件</translation>
    </message>
    <message>
        <source>Add to agent</source>
        <translation>添加到代理</translation>
    </message>
    <message>
        <source>Remove from agent</source>
        <translation>从代理中删除</translation>
    </message>
    <message>
        <source>Require user confirmation when this key is used</source>
        <translation>使用此密钥时需要用户确认</translation>
    </message>
</context>
<context>
    <name>EditGroupWidget</name>
    <message>
        <source>Group</source>
        <translation>群组</translation>
    </message>
    <message>
        <source>Icon</source>
        <translation>图标</translation>
    </message>
    <message>
        <source>Properties</source>
        <translation>属性</translation>
    </message>
    <message>
        <source>Add group</source>
        <translation>添加群组</translation>
    </message>
    <message>
        <source>Edit group</source>
        <translation>编辑群组</translation>
    </message>
    <message>
        <source>Enable</source>
        <translation>启用</translation>
    </message>
    <message>
        <source>Disable</source>
        <translation>禁用</translation>
    </message>
    <message>
        <source>Inherit from parent group (%1)</source>
        <translation>继承自父群组(%1)</translation>
    </message>
</context>
<context>
    <name>EditGroupWidgetKeeShare</name>
    <message>
        <source>Form</source>
        <translation>表格</translation>
    </message>
    <message>
        <source>Type:</source>
        <translation>类型：</translation>
    </message>
    <message>
        <source>Path:</source>
        <translation>路径：</translation>
    </message>
    <message>
        <source>...</source>
        <translation>...</translation>
    </message>
    <message>
        <source>Password:</source>
        <translation>密码：</translation>
    </message>
    <message>
        <source>Inactive</source>
        <translation>无效</translation>
    </message>
    <message>
        <source>Import from path</source>
        <translation>从路径导入</translation>
    </message>
    <message>
        <source>Export to path</source>
        <translation>导出到路径</translation>
    </message>
    <message>
        <source>Synchronize with path</source>
        <translation>与路径同步</translation>
    </message>
    <message>
        <source>Your KeePassXC version does not support sharing your container type. Please use %1.</source>
        <translation>您的KeePassXC版本不支持共享您的容器类型。请使用%1。</translation>
    </message>
    <message>
        <source>Database sharing is disabled</source>
        <translation>数据库共享已禁用</translation>
    </message>
    <message>
        <source>Database export is disabled</source>
        <translation>数据库导出被禁用</translation>
    </message>
    <message>
        <source>Database import is disabled</source>
        <translation>数据库导入被禁用</translation>
    </message>
    <message>
        <source>KeeShare unsigned container</source>
        <translation>keshare 未签名的容器</translation>
    </message>
    <message>
        <source>KeeShare signed container</source>
        <translation>签名容器</translation>
    </message>
    <message>
        <source>Select import source</source>
        <translation>选择导入源</translation>
    </message>
    <message>
        <source>Select export target</source>
        <translation>选择导出目标</translation>
    </message>
    <message>
        <source>Select import/export file</source>
        <translation>选择导入文件</translation>
<<<<<<< HEAD
=======
    </message>
    <message>
        <source>Clear</source>
        <translation>清除</translation>
    </message>
    <message>
        <source>The export container %1 is already referenced.</source>
        <translation type="unfinished"/>
    </message>
    <message>
        <source>The import container %1 is already imported.</source>
        <translation type="unfinished"/>
    </message>
    <message>
        <source>The container %1 imported and export by different groups.</source>
        <translation type="unfinished"/>
>>>>>>> c51752df
    </message>
</context>
<context>
    <name>EditGroupWidgetMain</name>
    <message>
        <source>Name</source>
        <translation>名称</translation>
    </message>
    <message>
        <source>Notes</source>
        <translation>备注</translation>
    </message>
    <message>
        <source>Expires</source>
        <translation>过期</translation>
    </message>
    <message>
        <source>Search</source>
        <translation>搜索</translation>
    </message>
    <message>
        <source>Auto-Type</source>
        <translation>自动输入</translation>
    </message>
    <message>
        <source>&amp;Use default Auto-Type sequence of parent group</source>
        <translation>使用父群组的默认自动输入顺序(U)</translation>
    </message>
    <message>
        <source>Set default Auto-Type se&amp;quence</source>
        <translation>设置默认自动输入顺序(Q)</translation>
    </message>
</context>
<context>
    <name>EditWidgetIcons</name>
    <message>
        <source>&amp;Use default icon</source>
        <translation>使用默认图标(U)</translation>
    </message>
    <message>
        <source>Use custo&amp;m icon</source>
        <translation>使用自定义图标(M)</translation>
    </message>
    <message>
        <source>Add custom icon</source>
        <translation>添加自定义图标</translation>
    </message>
    <message>
        <source>Delete custom icon</source>
        <translation>删除自定义图标</translation>
    </message>
    <message>
        <source>Download favicon</source>
        <translation>下载网站图标</translation>
    </message>
    <message>
        <source>Unable to fetch favicon.</source>
        <translation>无法获取网站图标</translation>
    </message>
    <message>
        <source>Images</source>
        <translation>图片</translation>
    </message>
    <message>
        <source>All files</source>
        <translation>所有文件</translation>
    </message>
    <message>
        <source>Custom icon already exists</source>
        <translation>已经存在自定义图标</translation>
    </message>
    <message>
        <source>Confirm Delete</source>
        <translation>确认删除</translation>
    </message>
    <message>
        <source>Custom icon successfully downloaded</source>
        <translation>自定义图标已成功下载</translation>
    </message>
    <message>
        <source>Hint: You can enable DuckDuckGo as a fallback under Tools&gt;Settings&gt;Security</source>
        <translation>提示：您可以在工具&gt;设置&gt;安全性下启用DuckDuckGo作为后备</translation>
    </message>
    <message>
        <source>Select Image(s)</source>
        <translation>选择图像</translation>
    </message>
    <message numerus="yes">
        <source>Successfully loaded %1 of %n icon(s)</source>
        <translation><numerusform>已成功加载 %1 / %n 图标</numerusform></translation>
    </message>
    <message>
        <source>No icons were loaded</source>
        <translation>没有加载图标</translation>
    </message>
    <message numerus="yes">
        <source>%n icon(s) already exist in the database</source>
        <translation><numerusform>%n 图标已存在于数据库中</numerusform></translation>
    </message>
    <message numerus="yes">
        <source>The following icon(s) failed:</source>
        <translation><numerusform>以下图标失败：</numerusform></translation>
    </message>
    <message numerus="yes">
        <source>This icon is used by %n entry(s), and will be replaced by the default icon. Are you sure you want to delete it?</source>
        <translation><numerusform>此图标由 %n 个条目使用，并将替换为默认图标。 你确定你要删除吗？</numerusform></translation>
    </message>
</context>
<context>
    <name>EditWidgetProperties</name>
    <message>
        <source>Created:</source>
        <translation>已创建：</translation>
    </message>
    <message>
        <source>Modified:</source>
        <translation>已修改：</translation>
    </message>
    <message>
        <source>Accessed:</source>
        <translation>已存取：</translation>
    </message>
    <message>
        <source>Uuid:</source>
        <translation>UUID：</translation>
    </message>
    <message>
        <source>Plugin Data</source>
        <translation>插件数据</translation>
    </message>
    <message>
        <source>Remove</source>
        <translation>移除</translation>
    </message>
    <message>
        <source>Delete plugin data?</source>
        <translation>是否删除插件数据？</translation>
    </message>
    <message>
        <source>Do you really want to delete the selected plugin data?
This may cause the affected plugins to malfunction.</source>
        <translation>你真的想删除所选的插件数据吗？
这可能会导致受影响的插件出现问题。</translation>
    </message>
    <message>
        <source>Key</source>
        <translation>密钥</translation>
    </message>
    <message>
        <source>Value</source>
        <translation>值</translation>
    </message>
</context>
<context>
    <name>Entry</name>
    <message>
        <source>%1 - Clone</source>
        <translation>%1 - 复制</translation>
    </message>
</context>
<context>
    <name>EntryAttachmentsModel</name>
    <message>
        <source>Name</source>
        <translation>名称</translation>
    </message>
    <message>
        <source>Size</source>
        <translation>大小</translation>
    </message>
</context>
<context>
    <name>EntryAttachmentsWidget</name>
    <message>
        <source>Form</source>
        <translation>表格</translation>
    </message>
    <message>
        <source>Add</source>
        <translation>添加</translation>
    </message>
    <message>
        <source>Remove</source>
        <translation>移除</translation>
    </message>
    <message>
        <source>Open</source>
        <translation>打开</translation>
    </message>
    <message>
        <source>Save</source>
        <translation>保存</translation>
    </message>
    <message>
        <source>Select files</source>
        <translation>选择文件</translation>
    </message>
    <message numerus="yes">
        <source>Are you sure you want to remove %n attachment(s)?</source>
        <translation><numerusform>你确定要删除％n个附件吗？</numerusform></translation>
    </message>
    <message>
        <source>Save attachments</source>
        <translation>保存附件</translation>
    </message>
    <message>
        <source>Unable to create directory:
%1</source>
        <translation>无法创建目录：
%1</translation>
    </message>
    <message>
        <source>Are you sure you want to overwrite the existing file &quot;%1&quot; with the attachment?</source>
        <translation>您确定要用附件覆盖现有文件“％1”吗？</translation>
    </message>
    <message>
        <source>Confirm overwrite</source>
        <translation>确认覆盖</translation>
    </message>
    <message>
        <source>Unable to save attachments:
%1</source>
        <translation>无法保存附件：
%1</translation>
    </message>
    <message>
        <source>Unable to open attachment:
%1</source>
        <translation>无法打开附件：
%1</translation>
    </message>
    <message>
        <source>Unable to open attachments:
%1</source>
        <translation>无法打开附件：%1</translation>
    </message>
    <message>
        <source>Confirm remove</source>
        <translation>确认删除</translation>
    </message>
    <message numerus="yes">
        <source>Unable to open file(s):
%1</source>
        <translation><numerusform>无法打开文件：
%1</numerusform></translation>
    </message>
</context>
<context>
    <name>EntryAttributesModel</name>
    <message>
        <source>Name</source>
        <translation>名称</translation>
    </message>
</context>
<context>
    <name>EntryHistoryModel</name>
    <message>
        <source>Last modified</source>
        <translation>最后修改</translation>
    </message>
    <message>
        <source>Title</source>
        <translation>标题</translation>
    </message>
    <message>
        <source>Username</source>
        <translation>用户名</translation>
    </message>
    <message>
        <source>URL</source>
        <translation>网址</translation>
    </message>
</context>
<context>
    <name>EntryModel</name>
    <message>
        <source>Ref: </source>
        <comment>Reference abbreviation</comment>
        <translation>参考条目：</translation>
    </message>
    <message>
        <source>Group</source>
        <translation>群组</translation>
    </message>
    <message>
        <source>Title</source>
        <translation>标题</translation>
    </message>
    <message>
        <source>Username</source>
        <translation>用户名</translation>
    </message>
    <message>
        <source>URL</source>
        <translation>网址</translation>
    </message>
    <message>
        <source>Never</source>
        <translation>从不</translation>
    </message>
    <message>
        <source>Password</source>
        <translation>密码</translation>
    </message>
    <message>
        <source>Notes</source>
        <translation>备注</translation>
    </message>
    <message>
        <source>Expires</source>
        <translation>过期</translation>
    </message>
    <message>
        <source>Created</source>
        <translation>创建</translation>
    </message>
    <message>
        <source>Modified</source>
        <translation>已修改</translation>
    </message>
    <message>
        <source>Accessed</source>
        <translation>已读取</translation>
    </message>
    <message>
        <source>Attachments</source>
        <translation>附件</translation>
    </message>
    <message>
        <source>Yes</source>
        <translation>是</translation>
    </message>
    <message>
        <source>TOTP</source>
        <translation>TOTP 密码</translation>
    </message>
</context>
<context>
    <name>EntryPreviewWidget</name>
    <message>
        <source>Generate TOTP Token</source>
        <translation>生成 TOTP 令牌</translation>
    </message>
    <message>
        <source>Close</source>
        <translation>关闭</translation>
    </message>
    <message>
        <source>General</source>
        <translation>常规</translation>
    </message>
    <message>
        <source>Username</source>
        <translation>用户名</translation>
    </message>
    <message>
        <source>Password</source>
        <translation>密码</translation>
    </message>
    <message>
        <source>Expiration</source>
        <translation>过期时间</translation>
    </message>
    <message>
        <source>URL</source>
        <translation>网址</translation>
    </message>
    <message>
        <source>Attributes</source>
        <translation>添加属性</translation>
    </message>
    <message>
        <source>Attachments</source>
        <translation>附件</translation>
    </message>
    <message>
        <source>Notes</source>
        <translation>备注</translation>
    </message>
    <message>
        <source>Autotype</source>
        <translation>自动填充</translation>
    </message>
    <message>
        <source>Window</source>
        <translation>窗口</translation>
    </message>
    <message>
        <source>Sequence</source>
        <translation>顺序</translation>
    </message>
    <message>
        <source>Searching</source>
        <translation>搜索</translation>
    </message>
    <message>
        <source>Search</source>
        <translation>搜索</translation>
    </message>
    <message>
        <source>Clear</source>
        <translation>清除</translation>
    </message>
    <message>
        <source>Never</source>
        <translation>从不</translation>
    </message>
    <message>
        <source>[PROTECTED]</source>
        <translation>[受保护的内容]</translation>
    </message>
    <message>
        <source>&lt;b&gt;%1&lt;/b&gt;: %2</source>
        <comment>attributes line</comment>
        <translation>&lt;b&gt;%1&lt;/b&gt;: %2</translation>
    </message>
    <message>
        <source>Enabled</source>
        <translation>启用</translation>
    </message>
    <message>
        <source>Disabled</source>
        <translation>禁用</translation>
    </message>
    <message>
        <source>Share</source>
        <translation>共享</translation>
    </message>
</context>
<context>
    <name>EntryView</name>
    <message>
        <source>Customize View</source>
        <translation>自定义视图</translation>
    </message>
    <message>
        <source>Hide Usernames</source>
        <translation>隐藏用户名</translation>
    </message>
    <message>
        <source>Hide Passwords</source>
        <translation>隐藏密码</translation>
    </message>
    <message>
        <source>Fit to window</source>
        <translation>适应窗口</translation>
    </message>
    <message>
        <source>Fit to contents</source>
        <translation>适合内容</translation>
    </message>
    <message>
        <source>Reset to defaults</source>
        <translation>重置为默认值</translation>
    </message>
    <message>
        <source>Attachments (icon)</source>
        <translation>附件（图标）</translation>
    </message>
</context>
<context>
    <name>Group</name>
    <message>
        <source>Recycle Bin</source>
        <translation>回收站</translation>
    </message>
    <message>
        <source>[empty]</source>
        <comment>group has no children</comment>
        <translation>[空]</translation>
    </message>
</context>
<context>
<<<<<<< HEAD
    <name>GroupModel</name>
    <message>
        <source>%1</source>
        <comment>Template for name without annotation</comment>
        <translation>%1</translation>
    </message>
</context>
<context>
=======
>>>>>>> c51752df
    <name>HostInstaller</name>
    <message>
        <source>KeePassXC: Cannot save file!</source>
        <translation>KeePassXC：无法保存文件！</translation>
    </message>
    <message>
        <source>Cannot save the native messaging script file.</source>
        <translation>无法保存本机消息传递脚本文件。</translation>
    </message>
</context>
<context>
    <name>KMessageWidget</name>
    <message>
        <source>&amp;Close</source>
        <translation>关闭</translation>
    </message>
    <message>
        <source>Close message</source>
        <translation>关闭信息</translation>
    </message>
</context>
<context>
    <name>Kdbx3Reader</name>
    <message>
        <source>Unable to calculate master key</source>
        <translation>无法计算主密码</translation>
    </message>
    <message>
        <source>Unable to issue challenge-response.</source>
        <translation>无法发出挑战应答</translation>
    </message>
    <message>
        <source>Wrong key or database file is corrupt.</source>
        <translation>密钥错误或数据库损坏</translation>
    </message>
    <message>
        <source>missing database headers</source>
        <translation>缺少数据库头</translation>
    </message>
    <message>
        <source>Header doesn&apos;t match hash</source>
        <translation>标题与哈希不匹配</translation>
    </message>
    <message>
        <source>Invalid header id size</source>
        <translation>无效的标头ID大小</translation>
    </message>
    <message>
        <source>Invalid header field length</source>
        <translation>无效的标头字段长度</translation>
    </message>
    <message>
        <source>Invalid header data length</source>
        <translation>无效的标头数据长度</translation>
    </message>
</context>
<context>
    <name>Kdbx3Writer</name>
    <message>
        <source>Unable to issue challenge-response.</source>
        <translation>无法发出挑战应答</translation>
    </message>
    <message>
        <source>Unable to calculate master key</source>
        <translation>无法计算主密码</translation>
    </message>
</context>
<context>
    <name>Kdbx4Reader</name>
    <message>
        <source>missing database headers</source>
        <translation>缺少数据库头</translation>
    </message>
    <message>
        <source>Unable to calculate master key</source>
        <translation>无法计算主密码</translation>
    </message>
    <message>
        <source>Invalid header checksum size</source>
        <translation>无效的报头校验大小</translation>
    </message>
    <message>
        <source>Header SHA256 mismatch</source>
        <translation>SHA256标头不匹配</translation>
    </message>
    <message>
        <source>Wrong key or database file is corrupt. (HMAC mismatch)</source>
        <translation>错误的密钥或数据库文件已损坏。 （HMAC不匹配）</translation>
    </message>
    <message>
        <source>Unknown cipher</source>
        <translation>未知的加密</translation>
    </message>
    <message>
        <source>Invalid header id size</source>
        <translation>无效的标头ID大小</translation>
    </message>
    <message>
        <source>Invalid header field length</source>
        <translation>无效的标头字段长度</translation>
    </message>
    <message>
        <source>Invalid header data length</source>
        <translation>无效的标头数据长度</translation>
    </message>
    <message>
        <source>Failed to open buffer for KDF parameters in header</source>
        <translation>无法打开在标头中KDF参数的缓冲区</translation>
    </message>
    <message>
        <source>Unsupported key derivation function (KDF) or invalid parameters</source>
        <translation>不支持的密钥派生函数（KDF）或无效参数</translation>
    </message>
    <message>
        <source>Legacy header fields found in KDBX4 file.</source>
        <translation>在KDBX4文件中找到旧的标头字段。</translation>
    </message>
    <message>
        <source>Invalid inner header id size</source>
        <translation>无效的内部标头ID大小</translation>
    </message>
    <message>
        <source>Invalid inner header field length</source>
        <translation>无效的内部标头字段长度</translation>
    </message>
    <message>
        <source>Invalid inner header binary size</source>
        <translation>无效的内部标题二进制文件</translation>
    </message>
    <message>
        <source>Unsupported KeePass variant map version.</source>
        <extracomment>Translation: variant map = data structure for storing meta data</extracomment>
        <translation>不支持的KeePass变体映射版本。</translation>
    </message>
    <message>
        <source>Invalid variant map entry name length</source>
        <extracomment>Translation: variant map = data structure for storing meta data</extracomment>
        <translation>无效的变量映射条目名称长度</translation>
    </message>
    <message>
        <source>Invalid variant map entry name data</source>
        <extracomment>Translation: variant map = data structure for storing meta data</extracomment>
        <translation>无效的变量映射条目名称数据</translation>
    </message>
    <message>
        <source>Invalid variant map entry value length</source>
        <extracomment>Translation: variant map = data structure for storing meta data</extracomment>
        <translation>无效的变量映射条目值长度</translation>
    </message>
    <message>
        <source>Invalid variant map entry value data</source>
        <extracomment>Translation comment: variant map = data structure for storing meta data</extracomment>
        <translation>无效的变量映射条目值数据</translation>
    </message>
    <message>
        <source>Invalid variant map Bool entry value length</source>
        <extracomment>Translation: variant map = data structure for storing meta data</extracomment>
        <translation>无效的变量映射Bool条目值</translation>
    </message>
    <message>
        <source>Invalid variant map Int32 entry value length</source>
        <extracomment>Translation: variant map = data structure for storing meta data</extracomment>
        <translation>无效的变量映射Int32条目值长度</translation>
    </message>
    <message>
        <source>Invalid variant map UInt32 entry value length</source>
        <extracomment>Translation: variant map = data structure for storing meta data</extracomment>
        <translation>无效的变量映射 UInt32条目值长度</translation>
    </message>
    <message>
        <source>Invalid variant map Int64 entry value length</source>
        <extracomment>Translation: variant map = data structure for storing meta data</extracomment>
        <translation>无效的变量映射Int64条目值长度</translation>
    </message>
    <message>
        <source>Invalid variant map UInt64 entry value length</source>
        <extracomment>Translation: variant map = data structure for storing meta data</extracomment>
        <translation>无效的变量映射UInt64条目值长度</translation>
    </message>
    <message>
        <source>Invalid variant map entry type</source>
        <extracomment>Translation: variant map = data structure for storing meta data</extracomment>
        <translation>无效的变量映射条目类型</translation>
    </message>
    <message>
        <source>Invalid variant map field type size</source>
        <extracomment>Translation: variant map = data structure for storing meta data</extracomment>
        <translation>无效的变量映射字段类型大小</translation>
    </message>
</context>
<context>
    <name>Kdbx4Writer</name>
    <message>
        <source>Invalid symmetric cipher algorithm.</source>
        <translation>无效的对称密码算法。</translation>
    </message>
    <message>
        <source>Invalid symmetric cipher IV size.</source>
        <comment>IV = Initialization Vector for symmetric cipher</comment>
        <translation>无效的对称密码IV大小。</translation>
    </message>
    <message>
        <source>Unable to calculate master key</source>
        <translation>无法计算主密码</translation>
    </message>
    <message>
        <source>Failed to serialize KDF parameters variant map</source>
        <extracomment>Translation comment: variant map = data structure for storing meta data</extracomment>
        <translation>无法序列化KDF参数变量映射</translation>
    </message>
</context>
<context>
    <name>KdbxReader</name>
    <message>
        <source>Unsupported cipher</source>
        <translation>不支持的加密</translation>
    </message>
    <message>
        <source>Invalid compression flags length</source>
        <translation>无效的压缩标志长度</translation>
    </message>
    <message>
        <source>Unsupported compression algorithm</source>
        <translation>不支持的压缩算法</translation>
    </message>
    <message>
        <source>Invalid master seed size</source>
        <translation>无效的主种子大小</translation>
    </message>
    <message>
        <source>Invalid transform seed size</source>
        <translation>无效的转换种子大小</translation>
    </message>
    <message>
        <source>Invalid transform rounds size</source>
        <translation>无效的转换回合数</translation>
    </message>
    <message>
        <source>Invalid start bytes size</source>
        <translation>无效的起始字节大小</translation>
    </message>
    <message>
        <source>Invalid random stream id size</source>
        <translation>无效的随机流 ID 大小</translation>
    </message>
    <message>
        <source>Invalid inner random stream cipher</source>
        <translation>无效的内部随机流密码</translation>
    </message>
    <message>
        <source>Not a KeePass database.</source>
        <translation>不是 KeePass 数据库</translation>
    </message>
    <message>
        <source>The selected file is an old KeePass 1 database (.kdb).

You can import it by clicking on Database &gt; 'Import KeePass 1 database...'.
This is a one-way migration. You won&apos;t be able to open the imported database with the old KeePassX 0.4 version.</source>
        <translation>当前选择的文件是旧版本的 KeePass 1 数据库(.kdb)。
你可以通过点击 数据库 &gt; 导入 KeePass 1 数据库 来导入。
这是不可逆的迁移，导入后的数据库将无法由旧版本的 KeePassX 0.4 打开。</translation>
    </message>
    <message>
        <source>Unsupported KeePass 2 database version.</source>
        <translation>不支持的KeePass 2数据库版本。</translation>
    </message>
    <message>
        <source>Invalid cipher uuid length: %1 (length=%2)</source>
        <translation>无效密码uuid长度: %1(长度=%2)</translation>
    </message>
    <message>
        <source>Unable to parse UUID: %1</source>
        <translation>无法解析 UUID: %1</translation>
    </message>
    <message>
        <source>Failed to read database file.</source>
        <translation>无法读取数据库文件。</translation>
    </message>
</context>
<context>
    <name>KdbxXmlReader</name>
    <message>
        <source>XML parsing failure: %1</source>
        <translation>XML 解析失败：%1</translation>
    </message>
    <message>
        <source>No root group</source>
        <translation>无权限群组</translation>
    </message>
    <message>
        <source>Missing icon uuid or data</source>
        <translation>缺少图标 uuid 或数据</translation>
    </message>
    <message>
        <source>Missing custom data key or value</source>
        <translation>缺少自定义数据键或值</translation>
    </message>
    <message>
        <source>Multiple group elements</source>
        <translation>多个组元素</translation>
    </message>
    <message>
        <source>Null group uuid</source>
        <translation>空的组 UUID</translation>
    </message>
    <message>
        <source>Invalid group icon number</source>
        <translation>无效的组图标编号</translation>
    </message>
    <message>
        <source>Invalid EnableAutoType value</source>
        <translation>EnableAutoType 值无效</translation>
    </message>
    <message>
        <source>Invalid EnableSearching value</source>
        <translation>无效的EnableSearching值</translation>
    </message>
    <message>
        <source>No group uuid found</source>
        <translation>找不到群组 uuid</translation>
    </message>
    <message>
        <source>Null DeleteObject uuid</source>
        <translation>空的 DeleteObject uuid</translation>
    </message>
    <message>
        <source>Missing DeletedObject uuid or time</source>
        <translation>缺少 DeletedObject uuid 或时间</translation>
    </message>
    <message>
        <source>Null entry uuid</source>
        <translation>空的项目 uuid</translation>
    </message>
    <message>
        <source>Invalid entry icon number</source>
        <translation>无效的条目图标编号</translation>
    </message>
    <message>
        <source>History element in history entry</source>
        <translation>历史条目中的历史元素</translation>
    </message>
    <message>
        <source>No entry uuid found</source>
        <translation>找不到项目 uuid</translation>
    </message>
    <message>
        <source>History element with different uuid</source>
        <translation>具有不同 uuid 的历史元素</translation>
    </message>
    <message>
        <source>Duplicate custom attribute found</source>
        <translation>找到重复的自定义属性</translation>
    </message>
    <message>
        <source>Entry string key or value missing</source>
        <translation>输入字符串键或值丢失</translation>
    </message>
    <message>
        <source>Duplicate attachment found</source>
        <translation>找到重复的附件</translation>
    </message>
    <message>
        <source>Entry binary key or value missing</source>
        <translation>缺少输入二进制密钥或值</translation>
    </message>
    <message>
        <source>Auto-type association window or sequence missing</source>
        <translation>缺少自动键入关联窗口或序列</translation>
    </message>
    <message>
        <source>Invalid bool value</source>
        <translation>无效的布尔值</translation>
    </message>
    <message>
        <source>Invalid date time value</source>
        <translation>无效的日期时间值</translation>
    </message>
    <message>
        <source>Invalid color value</source>
        <translation>无效的颜色值</translation>
    </message>
    <message>
        <source>Invalid color rgb part</source>
        <translation>无效的颜色rgb部分</translation>
    </message>
    <message>
        <source>Invalid number value</source>
        <translation>无效的数值</translation>
    </message>
    <message>
        <source>Invalid uuid value</source>
        <translation>无效的 uuid 值</translation>
    </message>
    <message>
        <source>Unable to decompress binary</source>
        <extracomment>Translator meant is a binary data inside an entry</extracomment>
        <translation>无法解压缩二进制文件</translation>
    </message>
    <message>
        <source>XML error:
%1
Line %2, column %3</source>
        <translation>XML错误:
%1
行 %2，列 %3</translation>
    </message>
</context>
<context>
    <name>KeePass1OpenWidget</name>
    <message>
        <source>Import KeePass1 database</source>
        <translation>导入 KeePass 1 数据库</translation>
    </message>
    <message>
        <source>Unable to open the database.</source>
        <translation>无法打开数据库</translation>
    </message>
</context>
<context>
    <name>KeePass1Reader</name>
    <message>
        <source>Unable to read keyfile.</source>
        <translation>无法读取密钥文件</translation>
    </message>
    <message>
        <source>Not a KeePass database.</source>
        <translation>不是 KeePass 数据库</translation>
    </message>
    <message>
        <source>Unsupported encryption algorithm.</source>
        <translation>不支持的加密算法</translation>
    </message>
    <message>
        <source>Unsupported KeePass database version.</source>
        <translation>不支持的 KeePass 数据库版本</translation>
    </message>
    <message>
        <source>Unable to read encryption IV</source>
        <comment>IV = Initialization Vector for symmetric cipher</comment>
        <translation>无法读取加密IV</translation>
    </message>
    <message>
        <source>Invalid number of groups</source>
        <translation>无效的群组数</translation>
    </message>
    <message>
        <source>Invalid number of entries</source>
        <translation>无效的条目数</translation>
    </message>
    <message>
        <source>Invalid content hash size</source>
        <translation>无效的内容散列大小</translation>
    </message>
    <message>
        <source>Invalid transform seed size</source>
        <translation>无效的转换种子大小</translation>
    </message>
    <message>
        <source>Invalid number of transform rounds</source>
        <translation>无效的转换回合数</translation>
    </message>
    <message>
        <source>Unable to construct group tree</source>
        <translation>无法构成群组树</translation>
    </message>
    <message>
        <source>Root</source>
        <translation>根群组</translation>
    </message>
    <message>
        <source>Unable to calculate master key</source>
        <translation>无法计算主密码</translation>
    </message>
    <message>
        <source>Wrong key or database file is corrupt.</source>
        <translation>密钥错误或数据库损坏</translation>
    </message>
    <message>
        <source>Key transformation failed</source>
        <translation>密钥转换失败</translation>
    </message>
    <message>
        <source>Invalid group field type number</source>
        <translation>无效的组字段类型编号</translation>
    </message>
    <message>
        <source>Invalid group field size</source>
        <translation>无效组字段大小</translation>
    </message>
    <message>
        <source>Read group field data doesn&apos;t match size</source>
        <translation>读取组字段数据与大小不匹配</translation>
    </message>
    <message>
        <source>Incorrect group id field size</source>
        <translation>组ID字段大小不正确</translation>
    </message>
    <message>
        <source>Incorrect group creation time field size</source>
        <translation>组创建时间字段大小不正确</translation>
    </message>
    <message>
        <source>Incorrect group modification time field size</source>
        <translation>组修改时间字段大小不正确</translation>
    </message>
    <message>
        <source>Incorrect group access time field size</source>
        <translation>组访问时间字段大小不正确</translation>
    </message>
    <message>
        <source>Incorrect group expiry time field size</source>
        <translation>组到期时间字段大小不正确</translation>
    </message>
    <message>
        <source>Incorrect group icon field size</source>
        <translation>组图标字段大小不正确</translation>
    </message>
    <message>
        <source>Incorrect group level field size</source>
        <translation>组级别字段大小不正确</translation>
    </message>
    <message>
        <source>Invalid group field type</source>
        <translation>无效的组字段类型</translation>
    </message>
    <message>
        <source>Missing group id or level</source>
        <translation>缺少组ID或级别</translation>
    </message>
    <message>
        <source>Missing entry field type number</source>
        <translation>缺少输入字段类型编号</translation>
    </message>
    <message>
        <source>Invalid entry field size</source>
        <translation>无效的输入字段大小</translation>
    </message>
    <message>
        <source>Read entry field data doesn&apos;t match size</source>
        <translation>读取输入字段数据与大小不匹配</translation>
    </message>
    <message>
        <source>Invalid entry uuid field size</source>
        <translation>无效的条目 uuid 字段大小</translation>
    </message>
    <message>
        <source>Invalid entry group id field size</source>
        <translation>无效的条目组ID字段大小</translation>
    </message>
    <message>
        <source>Invalid entry icon field size</source>
        <translation>无效的输入图标字段大小</translation>
    </message>
    <message>
        <source>Invalid entry creation time field size</source>
        <translation>无效的条目创建时间字段大小</translation>
    </message>
    <message>
        <source>Invalid entry modification time field size</source>
        <translation>无效的条目修改时间字段大小</translation>
    </message>
    <message>
        <source>Invalid entry expiry time field size</source>
        <translation>无效的条目到期时间字段大小</translation>
    </message>
    <message>
        <source>Invalid entry field type</source>
        <translation>无效的输入字段类型</translation>
    </message>
    <message>
        <source>unable to seek to content position</source>
        <translation>无法寻求满足的内容</translation>
    </message>
</context>
<context>
    <name>KeeShare</name>
    <message>
        <source>Disabled share</source>
        <translation>禁用共享</translation>
    </message>
    <message>
        <source>Import from</source>
        <translation>从导入</translation>
    </message>
    <message>
        <source>Export to</source>
        <translation>导出到</translation>
    </message>
    <message>
        <source>Synchronize with</source>
        <translation>与同步</translation>
<<<<<<< HEAD
=======
    </message>
    <message>
        <source>Disabled share %1</source>
        <translation type="unfinished"/>
    </message>
    <message>
        <source>Import from share %1</source>
        <translation type="unfinished"/>
    </message>
    <message>
        <source>Export to share %1</source>
        <translation type="unfinished"/>
    </message>
    <message>
        <source>Synchronize with share %1</source>
        <translation type="unfinished"/>
>>>>>>> c51752df
    </message>
</context>
<context>
    <name>KeyComponentWidget</name>
    <message>
        <source>Key Component</source>
        <translation>密钥组件</translation>
    </message>
    <message>
        <source>Key Component Description</source>
        <translation>密钥组件描述</translation>
    </message>
    <message>
        <source>Cancel</source>
        <translation>取消</translation>
    </message>
    <message>
        <source>Key Component set, click to change or remove</source>
        <translation>密钥组件集，单击以更改或删除</translation>
    </message>
    <message>
        <source>Add %1</source>
        <comment>Add a key component</comment>
        <translation>添加 %1</translation>
    </message>
    <message>
        <source>Change %1</source>
        <comment>Change a key component</comment>
        <translation>更改 %1</translation>
    </message>
    <message>
        <source>Remove %1</source>
        <comment>Remove a key component</comment>
        <translation>删除 %1</translation>
    </message>
    <message>
        <source>%1 set, click to change or remove</source>
        <comment>Change or remove a key component</comment>
        <translation>%1 设置，单击以更改或删除</translation>
    </message>
</context>
<context>
    <name>KeyFileEditWidget</name>
    <message>
        <source>Browse</source>
        <translation>浏览</translation>
    </message>
    <message>
        <source>Generate</source>
        <translation>生成</translation>
    </message>
    <message>
        <source>Key File</source>
        <translation>密钥文件</translation>
    </message>
    <message>
        <source>&lt;p&gt;You can add a key file containing random bytes for additional security.&lt;/p&gt;&lt;p&gt;You must keep it secret and never lose it or you will be locked out!&lt;/p&gt;</source>
        <translation>&lt;p&gt;您可以添加包含随机字节的密钥文件以获得额外的安全性。&lt;/p&gt;&lt;p&gt;您必须保密，不要丢失它，否则您将被锁定！&lt;/p&gt;</translation>
    </message>
    <message>
        <source>Legacy key file format</source>
        <translation>旧式密钥文件格式</translation>
    </message>
    <message>
        <source>You are using a legacy key file format which may become
unsupported in the future.

Please go to the master key settings and generate a new key file.</source>
        <translation>您正在使用可能成为的旧密钥文件格式
将来不再支持。

请转到主密钥设置并生成新密钥文件。</translation>
    </message>
    <message>
        <source>Error loading the key file '%1'
Message: %2</source>
        <translation>加载密钥文件 &apos;%1&apos; 时出错
消息: %2</translation>
    </message>
    <message>
        <source>Key files</source>
        <translation>密钥文件</translation>
    </message>
    <message>
        <source>All files</source>
        <translation>所有文件</translation>
    </message>
    <message>
        <source>Create Key File...</source>
        <translation>创建密钥文件...</translation>
    </message>
    <message>
        <source>Error creating key file</source>
        <translation>创建密钥文件时出错</translation>
    </message>
    <message>
        <source>Unable to create key file: %1</source>
        <translation>无法创建密钥文件: %1</translation>
    </message>
    <message>
        <source>Select a key file</source>
        <translation>选择密钥文件</translation>
    </message>
</context>
<context>
    <name>MainWindow</name>
    <message>
        <source>&amp;Database</source>
        <translation>数据库(D)</translation>
    </message>
    <message>
        <source>&amp;Recent databases</source>
        <translation>最近的数据库(R)</translation>
    </message>
    <message>
        <source>&amp;Help</source>
        <translation>帮助(H)</translation>
    </message>
    <message>
        <source>E&amp;ntries</source>
        <translation>项目(N)</translation>
    </message>
    <message>
        <source>&amp;Groups</source>
        <translation>群组(G)</translation>
    </message>
    <message>
        <source>&amp;Tools</source>
        <translation>工具(T)</translation>
    </message>
    <message>
        <source>&amp;Quit</source>
        <translation>退出(Q)</translation>
    </message>
    <message>
        <source>&amp;About</source>
        <translation>关于(A)</translation>
    </message>
    <message>
        <source>&amp;Open database...</source>
        <translation>打开数据库(O)...</translation>
    </message>
    <message>
        <source>&amp;Save database</source>
        <translation>保存数据库(S)</translation>
    </message>
    <message>
        <source>&amp;Close database</source>
        <translation>关闭数据库(C)</translation>
    </message>
    <message>
        <source>&amp;Delete entry</source>
        <translation>删除项目(D)</translation>
    </message>
    <message>
        <source>&amp;Edit group</source>
        <translation>编辑群组(E)</translation>
    </message>
    <message>
        <source>&amp;Delete group</source>
        <translation>删除群组(D)</translation>
    </message>
    <message>
        <source>Sa&amp;ve database as...</source>
        <translation>数据库另存为(V)...</translation>
    </message>
    <message>
        <source>Database settings</source>
        <translation>数据库设置</translation>
    </message>
    <message>
        <source>&amp;Clone entry</source>
        <translation>复制项目(C)</translation>
    </message>
    <message>
        <source>Copy &amp;username</source>
        <translation>复制用户名(U)</translation>
    </message>
    <message>
        <source>Copy username to clipboard</source>
        <translation>将用户名复制到剪贴板</translation>
    </message>
    <message>
        <source>Copy password to clipboard</source>
        <translation>将密码复制到剪贴板</translation>
    </message>
    <message>
        <source>&amp;Settings</source>
        <translation>设置(S)</translation>
    </message>
    <message>
        <source>Password Generator</source>
        <translation>密码生成器</translation>
    </message>
    <message>
        <source>&amp;Lock databases</source>
        <translation>锁定数据库(L)</translation>
    </message>
    <message>
        <source>&amp;Title</source>
        <translation>标题(T)</translation>
    </message>
    <message>
        <source>Copy title to clipboard</source>
        <translation>复制标题到剪贴板</translation>
    </message>
    <message>
        <source>&amp;URL</source>
        <translation>网址(U)</translation>
    </message>
    <message>
        <source>Copy URL to clipboard</source>
        <translation>复制 URL 到剪贴板</translation>
    </message>
    <message>
        <source>&amp;Notes</source>
        <translation>备注(N)</translation>
    </message>
    <message>
        <source>Copy notes to clipboard</source>
        <translation>复制备注到剪贴板</translation>
    </message>
    <message>
        <source>&amp;Export to CSV file...</source>
        <translation>导出为 CSV 文件(E)...</translation>
    </message>
    <message>
        <source>Set up TOTP...</source>
        <translation>设置 TOTP 密码...</translation>
    </message>
    <message>
        <source>Copy &amp;TOTP</source>
        <translation>复制 TOTP 密码(T)</translation>
    </message>
    <message>
        <source>E&amp;mpty recycle bin</source>
        <translation>清空回收站</translation>
    </message>
    <message>
        <source>Clear history</source>
        <translation>清除历史</translation>
    </message>
    <message>
        <source>Access error for config file %1</source>
        <translation>访问配置文件出错 %1</translation>
    </message>
    <message>
        <source>Settings</source>
        <translation>设置</translation>
    </message>
    <message>
        <source>Toggle window</source>
        <translation>切换窗口</translation>
    </message>
    <message>
        <source>Quit KeePassXC</source>
        <translation>退出 KeePassXC</translation>
    </message>
    <message>
        <source>Please touch the button on your YubiKey!</source>
        <translation>请触摸你 YubiKey 上的按键！</translation>
    </message>
    <message>
        <source>WARNING: You are using an unstable build of KeePassXC!
There is a high risk of corruption, maintain a backup of your databases.
This version is not meant for production use.</source>
        <translation>警告：您正在使用不稳定的KeePassXC版本！
存在高风险的损坏，维护数据库的备份。
此版本不适用于生产用途。</translation>
    </message>
    <message>
        <source>&amp;Donate</source>
        <translation>&amp;捐助</translation>
    </message>
    <message>
        <source>Report a &amp;bug</source>
        <translation>报告&amp;错误</translation>
    </message>
    <message>
        <source>WARNING: Your Qt version may cause KeePassXC to crash with an On-Screen Keyboard!
We recommend you use the AppImage available on our downloads page.</source>
        <translation>警告：您的Qt版本可能会导致KeePassXC与屏幕键盘而崩溃！
我们建议您使用我们的下载页面上提供的AppImage。</translation>
    </message>
    <message>
        <source>&amp;Import</source>
        <translation>&amp;导入</translation>
    </message>
    <message>
        <source>Copy att&amp;ribute...</source>
        <translation>复制 att&amp;ribute...</translation>
    </message>
    <message>
        <source>TOTP...</source>
        <translation>TOTP...</translation>
    </message>
    <message>
        <source>&amp;New database...</source>
        <translation>&amp;新数据库...</translation>
    </message>
    <message>
        <source>Create a new database</source>
        <translation>创建一个新数据库</translation>
    </message>
    <message>
        <source>&amp;Merge from database...</source>
        <translation>&amp;从数据库中合并...</translation>
    </message>
    <message>
        <source>Merge from another KDBX database</source>
        <translation>从另一个KDBX数据库合并</translation>
    </message>
    <message>
        <source>&amp;New entry</source>
        <translation>&amp;新项目</translation>
    </message>
    <message>
        <source>Add a new entry</source>
        <translation>添加新项目</translation>
    </message>
    <message>
        <source>&amp;Edit entry</source>
        <translation>&amp;编辑项目</translation>
    </message>
    <message>
        <source>View or edit entry</source>
        <translation>查看或编辑项目</translation>
    </message>
    <message>
        <source>&amp;New group</source>
        <translation>&amp;新群组</translation>
    </message>
    <message>
        <source>Add a new group</source>
        <translation>添加一个新群组</translation>
    </message>
    <message>
        <source>Change master &amp;key...</source>
        <translation>修改主密钥...</translation>
    </message>
    <message>
        <source>&amp;Database settings...</source>
        <translation>&amp;数据库设置...</translation>
    </message>
    <message>
        <source>Copy &amp;password</source>
        <translation>复制 &amp;密码</translation>
    </message>
    <message>
        <source>Perform &amp;Auto-Type</source>
        <translation>执行和自动键入</translation>
    </message>
    <message>
        <source>Open &amp;URL</source>
        <translation>打开 &amp;URL链接</translation>
    </message>
    <message>
        <source>KeePass 1 database...</source>
        <translation>KeePass 1 数据库...</translation>
    </message>
    <message>
        <source>Import a KeePass 1 database</source>
        <translation>导入KeePass 1数据库</translation>
    </message>
    <message>
        <source>CSV file...</source>
        <translation>CSV文件...</translation>
    </message>
    <message>
        <source>Import a CSV file</source>
        <translation>导入CSV文件</translation>
    </message>
    <message>
        <source>Show TOTP...</source>
        <translation>显示 TOTP...</translation>
    </message>
    <message>
        <source>Show TOTP QR Code...</source>
        <translation>显示TOTP 二维码...</translation>
    </message>
    <message>
        <source>Check for Updates...</source>
        <translation>正在检查更新..。</translation>
    </message>
    <message>
        <source>Share entry</source>
        <translation>共享条目</translation>
    </message>
    <message>
        <source>NOTE: You are using a pre-release version of KeePassXC!
Expect some bugs and minor issues, this version is not meant for production use.</source>
        <translation>注意：您使用的是KeePassXC的预发行版本！
预计一些错误和小问题, 这个版本并不打算用于生产使用。</translation>
    </message>
    <message>
        <source>Check for updates on startup?</source>
        <translation>是否在启动时检查更新？</translation>
    </message>
    <message>
        <source>Would you like KeePassXC to check for updates on startup?</source>
        <translation>是否希望KeePassXC在启动时检查更新？</translation>
    </message>
    <message>
        <source>You can always check for updates manually from the application menu.</source>
        <translation>您始终可以从应用程序菜单手动检查更新。</translation>
    </message>
</context>
<context>
    <name>Merger</name>
    <message>
        <source>Creating missing %1 [%2]</source>
        <translation>创建缺少 %1 [%2]</translation>
    </message>
    <message>
        <source>Relocating %1 [%2]</source>
        <translation>重新定位 %1 [%2]</translation>
    </message>
    <message>
        <source>Overwriting %1 [%2]</source>
        <translation>覆盖 %1 [%2]</translation>
    </message>
    <message>
        <source>older entry merged from database &quot;%1&quot;</source>
        <translation>从数据库 &quot;%1&quot; 合并的旧项目</translation>
    </message>
    <message>
        <source>Adding backup for older target %1 [%2]</source>
        <translation>为旧目标 %1 [%2]添加备份</translation>
    </message>
    <message>
        <source>Adding backup for older source %1 [%2]</source>
        <translation>为旧源 %1 添加备份 [%2]</translation>
    </message>
    <message>
        <source>Reapplying older target entry on top of newer source %1 [%2]</source>
        <translation>在较新的源 %1 [%2]之上重新应用较旧的目标项目</translation>
    </message>
    <message>
        <source>Reapplying older source entry on top of newer target %1 [%2]</source>
        <translation>在较新的目标 %1 [%2]之上重新应用较旧的源项目</translation>
    </message>
    <message>
        <source>Synchronizing from newer source %1 [%2]</source>
        <translation>从较新的源 %1 [%2]同步</translation>
    </message>
    <message>
        <source>Synchronizing from older source %1 [%2]</source>
        <translation>从旧资源 %1 [%2]同步</translation>
    </message>
    <message>
        <source>Deleting child %1 [%2]</source>
        <translation>删除子项 %1 [%2]</translation>
    </message>
    <message>
        <source>Deleting orphan %1 [%2]</source>
        <translation>删除孤立 %1 [%2]</translation>
    </message>
    <message>
        <source>Changed deleted objects</source>
        <translation>更改已删除的对象</translation>
    </message>
    <message>
        <source>Adding missing icon %1</source>
        <translation>添加缺少的图标 %1</translation>
    </message>
</context>
<context>
    <name>NewDatabaseWizard</name>
    <message>
        <source>Create a new KeePassXC database...</source>
        <translation>创建一个新的KeePassXC数据库...</translation>
    </message>
    <message>
        <source>Root</source>
        <comment>Root group</comment>
        <translation>根群组</translation>
    </message>
</context>
<context>
    <name>NewDatabaseWizardPage</name>
    <message>
        <source>WizardPage</source>
        <translation>向导页</translation>
    </message>
    <message>
        <source>En&amp;cryption Settings</source>
        <translation>加密设置</translation>
    </message>
    <message>
        <source>Here you can adjust the database encryption settings. Don&apos;t worry, you can change them later in the database settings.</source>
        <translation>您可以在此处调整数据库加密设置。 不用担心，您可以稍后在数据库设置中更改它们。</translation>
    </message>
    <message>
        <source>Advanced Settings</source>
        <translation>高级设置</translation>
    </message>
    <message>
        <source>Simple Settings</source>
        <translation>简单设置</translation>
    </message>
</context>
<context>
    <name>NewDatabaseWizardPageEncryption</name>
    <message>
        <source>Encryption Settings</source>
        <translation>加密设置</translation>
    </message>
    <message>
        <source>Here you can adjust the database encryption settings. Don&apos;t worry, you can change them later in the database settings.</source>
        <translation>您可以在此处调整数据库加密设置。 不用担心，您可以稍后在数据库设置中更改它们。</translation>
    </message>
</context>
<context>
    <name>NewDatabaseWizardPageMasterKey</name>
    <message>
        <source>Database Master Key</source>
        <translation>数据库主密钥</translation>
    </message>
    <message>
        <source>A master key known only to you protects your database.</source>
        <translation>只有您知道的主密钥才能保护您的数据库。</translation>
    </message>
</context>
<context>
    <name>NewDatabaseWizardPageMetaData</name>
    <message>
        <source>General Database Information</source>
        <translation>一般的数据库信息</translation>
    </message>
    <message>
        <source>Please fill in the display name and an optional description for your new database:</source>
        <translation>请填写新数据库的显示名称和可选说明：</translation>
    </message>
</context>
<context>
    <name>OpenSSHKey</name>
    <message>
        <source>Invalid key file, expecting an OpenSSH key</source>
        <translation>无效的密钥文件，需要OpenSSH密钥</translation>
    </message>
    <message>
        <source>PEM boundary mismatch</source>
        <translation>PEM边界不匹配</translation>
    </message>
    <message>
        <source>Base64 decoding failed</source>
        <translation>Base64 解码失败</translation>
    </message>
    <message>
        <source>Key file way too small.</source>
        <translation>密钥文件太小了。</translation>
    </message>
    <message>
        <source>Key file magic header id invalid</source>
        <translation>密钥文件魔术标头ID无效</translation>
    </message>
    <message>
        <source>Found zero keys</source>
        <translation>找到零密钥</translation>
    </message>
    <message>
        <source>Failed to read public key.</source>
        <translation>无法读取公钥。</translation>
    </message>
    <message>
        <source>Corrupted key file, reading private key failed</source>
        <translation>损坏的密钥文件，读取私钥失败</translation>
    </message>
    <message>
        <source>No private key payload to decrypt</source>
        <translation>私钥中没有载体可解密</translation>
    </message>
    <message>
        <source>Trying to run KDF without cipher</source>
        <translation>尝试运行无加密的 KDF</translation>
    </message>
    <message>
        <source>Passphrase is required to decrypt this key</source>
        <translation>需要密码短语解密此密钥</translation>
    </message>
    <message>
        <source>Key derivation failed, key file corrupted?</source>
        <translation>密钥派生失败，密钥文件已损坏？</translation>
    </message>
    <message>
        <source>Decryption failed, wrong passphrase?</source>
        <translation>解密失败，错误的密码短语？</translation>
    </message>
    <message>
        <source>Unexpected EOF while reading public key</source>
        <translation>读取公钥时意外的文件结束</translation>
    </message>
    <message>
        <source>Unexpected EOF while reading private key</source>
        <translation>读取私钥时意外的文件结束</translation>
    </message>
    <message>
        <source>Can&apos;t write public key as it is empty</source>
        <translation>无法写公钥，因为它是空的</translation>
    </message>
    <message>
        <source>Unexpected EOF when writing public key</source>
        <translation>编写公钥时意外的文件结束</translation>
    </message>
    <message>
        <source>Can&apos;t write private key as it is empty</source>
        <translation>无法写私钥，因为它是空的</translation>
    </message>
    <message>
        <source>Unexpected EOF when writing private key</source>
        <translation>编写私钥时意外的文件结束</translation>
    </message>
    <message>
        <source>Unsupported key type: %1</source>
        <translation>不支持的密钥类型: %1</translation>
    </message>
    <message>
        <source>Unknown cipher: %1</source>
        <translation>未知加密：%1</translation>
    </message>
    <message>
        <source>Cipher IV is too short for MD5 kdf</source>
        <translation>密码IV对于MD5 kdf来说太短了</translation>
    </message>
    <message>
        <source>Unknown KDF: %1</source>
        <translation>未知的KDF: %1</translation>
    </message>
    <message>
        <source>Unknown key type: %1</source>
        <translation>未知密钥类型: %1</translation>
    </message>
</context>
<context>
    <name>PasswordEditWidget</name>
    <message>
        <source>Enter password:</source>
        <translation>输入密码：</translation>
    </message>
    <message>
        <source>Confirm password:</source>
        <translation>确认密码:</translation>
    </message>
    <message>
        <source>Password</source>
        <translation>密码</translation>
    </message>
    <message>
        <source>&lt;p&gt;A password is the primary method for securing your database.&lt;/p&gt;&lt;p&gt;Good passwords are long and unique. KeePassXC can generate one for you.&lt;/p&gt;</source>
        <translation>&lt;p&gt;密码是保护数据库的主要方法。&lt;/p&gt;&lt;p&gt;良好的密码长且独特。 KeePassXC可以为您生成一个。&lt;/p&gt;</translation>
    </message>
    <message>
        <source>Passwords do not match.</source>
        <translation>密码不匹配。</translation>
    </message>
    <message>
        <source>Generate master password</source>
        <translation>生成主密码</translation>
    </message>
</context>
<context>
    <name>PasswordGeneratorWidget</name>
    <message>
        <source>%p%</source>
        <translation>%p%</translation>
    </message>
    <message>
        <source>Password:</source>
        <translation>密码：</translation>
    </message>
    <message>
        <source>strength</source>
        <comment>Password strength</comment>
        <translation>强度</translation>
    </message>
    <message>
        <source>entropy</source>
        <translation>熵</translation>
    </message>
    <message>
        <source>Password</source>
        <translation>密码</translation>
    </message>
    <message>
        <source>Character Types</source>
        <translation>字符类型</translation>
    </message>
    <message>
        <source>Upper Case Letters</source>
        <translation>大写字母</translation>
    </message>
    <message>
        <source>Lower Case Letters</source>
        <translation>小写字母</translation>
    </message>
    <message>
        <source>Numbers</source>
        <translation>数字</translation>
    </message>
    <message>
        <source>Special Characters</source>
        <translation>特殊字符</translation>
    </message>
    <message>
        <source>Extended ASCII</source>
        <translation>扩展 ASCII</translation>
    </message>
    <message>
        <source>Exclude look-alike characters</source>
        <translation>排除相似的字符</translation>
    </message>
    <message>
        <source>Pick characters from every group</source>
        <translation>包含每一种字符</translation>
    </message>
    <message>
        <source>&amp;Length:</source>
        <translation>长度(L)：</translation>
    </message>
    <message>
        <source>Passphrase</source>
        <translation>口令</translation>
    </message>
    <message>
        <source>Wordlist:</source>
        <translation>字符列表：</translation>
    </message>
    <message>
        <source>Word Separator:</source>
        <translation>字符分隔符：</translation>
    </message>
    <message>
        <source>Copy</source>
        <translation>复制</translation>
    </message>
    <message>
        <source>Accept</source>
        <translation>接受</translation>
    </message>
    <message>
        <source>Close</source>
        <translation>关闭</translation>
    </message>
    <message>
        <source>Entropy: %1 bit</source>
        <translation>熵：%1 比特</translation>
    </message>
    <message>
        <source>Password Quality: %1</source>
        <translation>密码强度：%1</translation>
    </message>
    <message>
        <source>Poor</source>
        <comment>Password quality</comment>
        <translation>差</translation>
    </message>
    <message>
        <source>Weak</source>
        <comment>Password quality</comment>
        <translation>弱</translation>
    </message>
    <message>
        <source>Good</source>
        <comment>Password quality</comment>
        <translation>好</translation>
    </message>
    <message>
        <source>Excellent</source>
        <comment>Password quality</comment>
        <translation>优秀</translation>
    </message>
    <message>
        <source>ExtendedASCII</source>
        <translation>扩展的ASCII</translation>
    </message>
    <message>
        <source>Switch to advanced mode</source>
        <translation>切换到高级模式</translation>
    </message>
    <message>
        <source>Advanced</source>
        <translation>高级</translation>
    </message>
    <message>
        <source>Upper Case Letters A to F</source>
        <translation>大写字母A到F</translation>
    </message>
    <message>
        <source>A-Z</source>
        <translation>A-Z</translation>
    </message>
    <message>
        <source>Lower Case Letters A to F</source>
        <translation>小写字母A至F</translation>
    </message>
    <message>
        <source>a-z</source>
        <translation>a-z</translation>
    </message>
    <message>
        <source>0-9</source>
        <translation>0-9</translation>
    </message>
    <message>
        <source>Braces</source>
        <translation>括弧</translation>
    </message>
    <message>
        <source>{[(</source>
        <translation>{[(</translation>
    </message>
    <message>
        <source>Punctuation</source>
        <translation>标点</translation>
    </message>
    <message>
        <source>.,:;</source>
        <translation>.,:;</translation>
    </message>
    <message>
        <source>Quotes</source>
        <translation>引号</translation>
    </message>
    <message>
        <source>&quot; &apos;</source>
        <translation>&quot; &apos;</translation>
    </message>
    <message>
        <source>Math</source>
        <translation>数学</translation>
    </message>
    <message>
        <source>&lt;*+!?=</source>
        <translation>&lt;*+!?=</translation>
    </message>
    <message>
        <source>Dashes</source>
        <translation>破折号</translation>
    </message>
    <message>
        <source>\_|-/</source>
        <translation>\_|-/</translation>
    </message>
    <message>
        <source>Logograms</source>
        <translation>语标符号</translation>
    </message>
    <message>
        <source>#$%&amp;&amp;@^`~</source>
        <translation>#$%&amp;&amp;@^`~</translation>
    </message>
    <message>
        <source>Switch to simple mode</source>
        <translation>切换到简易模式</translation>
    </message>
    <message>
        <source>Simple</source>
        <translation>简易</translation>
    </message>
    <message>
        <source>Character set to exclude from generated password</source>
        <translation>从生成的密码中排除字符集</translation>
    </message>
    <message>
        <source>Do not include:</source>
        <translation>不包括：</translation>
    </message>
    <message>
        <source>Add non-hex letters to &quot;do not include&quot; list</source>
        <translation>将非十六进制字母添加到“不包含”列表中</translation>
    </message>
    <message>
        <source>Hex</source>
        <translation>十六进制</translation>
    </message>
    <message>
        <source>Excluded characters: &quot;0&quot;, &quot;1&quot;, &quot;l&quot;, &quot;I&quot;, &quot;O&quot;, &quot;|&quot;, &quot;﹒&quot;</source>
        <translation>排除的字符： &quot;0&quot;, &quot;1&quot;, &quot;l&quot;, &quot;I&quot;, &quot;O&quot;, &quot;|&quot;, &quot;﹒&quot;</translation>
    </message>
    <message>
        <source>Word Co&amp;unt:</source>
        <translation>字数：</translation>
    </message>
    <message>
        <source>Regenerate</source>
        <translation>再生</translation>
    </message>
</context>
<context>
    <name>QApplication</name>
    <message>
        <source>KeeShare</source>
        <translation>KeeShare</translation>
    </message>
</context>
<context>
    <name>QFileDialog</name>
    <message>
        <source>Select</source>
        <translation>选择</translation>
    </message>
</context>
<context>
    <name>QMessageBox</name>
    <message>
        <source>Overwrite</source>
        <translation>覆盖</translation>
    </message>
    <message>
        <source>Delete</source>
        <translation>删除</translation>
    </message>
    <message>
        <source>Move</source>
        <translation>移动</translation>
    </message>
    <message>
        <source>Empty</source>
        <translation>空</translation>
    </message>
    <message>
        <source>Remove</source>
        <translation>移除</translation>
    </message>
    <message>
        <source>Skip</source>
        <translation>跳过</translation>
    </message>
    <message>
        <source>Disable</source>
        <translation>禁用</translation>
    </message>
    <message>
        <source>Merge</source>
        <translation>合并</translation>
    </message>
</context>
<context>
    <name>QObject</name>
    <message>
        <source>Database not opened</source>
        <translation>数据库未打开</translation>
    </message>
    <message>
        <source>Database hash not available</source>
        <translation>数据库哈希值不可用</translation>
    </message>
    <message>
        <source>Client public key not received</source>
        <translation>未收到客户端公钥</translation>
    </message>
    <message>
        <source>Cannot decrypt message</source>
        <translation>无法解密消息</translation>
    </message>
    <message>
        <source>Action cancelled or denied</source>
        <translation>操作被取消或被拒绝</translation>
    </message>
    <message>
        <source>KeePassXC association failed, try again</source>
        <translation>KeePassXC关联失败，请重试</translation>
    </message>
    <message>
        <source>Encryption key is not recognized</source>
        <translation>无法识别加密密钥</translation>
    </message>
    <message>
        <source>Incorrect action</source>
        <translation>操作错误</translation>
    </message>
    <message>
        <source>Empty message received</source>
        <translation>收到空消息</translation>
    </message>
    <message>
        <source>No URL provided</source>
        <translation>没有提供URL</translation>
    </message>
    <message>
        <source>No logins found</source>
        <translation>找不到登录信息</translation>
    </message>
    <message>
        <source>Unknown error</source>
        <translation>未知错误</translation>
    </message>
    <message>
        <source>Add a new entry to a database.</source>
        <translation>向数据库添加新条目。</translation>
    </message>
    <message>
        <source>Path of the database.</source>
        <translation>数据库路径</translation>
    </message>
    <message>
        <source>Key file of the database.</source>
        <translation>数据库的密钥文件。</translation>
    </message>
    <message>
        <source>path</source>
        <translation>路径</translation>
    </message>
    <message>
        <source>Username for the entry.</source>
        <translation>项目的用户名。</translation>
    </message>
    <message>
        <source>username</source>
        <translation>用户名</translation>
    </message>
    <message>
        <source>URL for the entry.</source>
        <translation>条目的URL。</translation>
    </message>
    <message>
        <source>URL</source>
        <translation>网址</translation>
    </message>
    <message>
        <source>Prompt for the entry&apos;s password.</source>
        <translation>提示输入密码。</translation>
    </message>
    <message>
        <source>Generate a password for the entry.</source>
        <translation>为条目生成密码。</translation>
    </message>
    <message>
        <source>Length for the generated password.</source>
        <translation>生成密码的长度。</translation>
    </message>
    <message>
        <source>length</source>
        <translation>长度</translation>
    </message>
    <message>
        <source>Path of the entry to add.</source>
        <translation>要添加的条目的路径。</translation>
    </message>
    <message>
        <source>Copy an entry&apos;s password to the clipboard.</source>
        <translation>将条目的密码复制到剪贴板。</translation>
    </message>
    <message>
        <source>Path of the entry to clip.</source>
        <comment>clip = copy to clipboard</comment>
        <translation>剪辑条目的路径。</translation>
    </message>
    <message>
        <source>Timeout in seconds before clearing the clipboard.</source>
        <translation>清除剪贴板前超时（以秒为单位）。</translation>
    </message>
    <message>
        <source>Edit an entry.</source>
        <translation>编辑项目。</translation>
    </message>
    <message>
        <source>Title for the entry.</source>
        <translation>项目标题。</translation>
    </message>
    <message>
        <source>title</source>
        <translation>标题</translation>
    </message>
    <message>
        <source>Path of the entry to edit.</source>
        <translation>要编辑的项目的路径。</translation>
    </message>
    <message>
        <source>Estimate the entropy of a password.</source>
        <translation>估计密码的熵。</translation>
    </message>
    <message>
        <source>Password for which to estimate the entropy.</source>
        <translation>用于估计熵的密码。</translation>
    </message>
    <message>
        <source>Perform advanced analysis on the password.</source>
        <translation>对密码执行高级分析。</translation>
    </message>
    <message>
        <source>Extract and print the content of a database.</source>
        <translation>提取并打印数据库内容</translation>
    </message>
    <message>
        <source>Path of the database to extract.</source>
        <translation>将提取的数据库路径</translation>
    </message>
    <message>
        <source>Insert password to unlock %1: </source>
        <translation>插入密码以解锁%1: </translation>
    </message>
    <message>
        <source>WARNING: You are using a legacy key file format which may become
unsupported in the future.

Please consider generating a new key file.</source>
        <translation>警告：您使用的是旧密钥文件格式
将来不受支持。

请考虑生成新的密钥文件。</translation>
    </message>
    <message>
        <source>

Available commands:
</source>
        <translation>

可用命令：
</translation>
    </message>
    <message>
        <source>Name of the command to execute.</source>
        <translation>将执行的命令名称</translation>
    </message>
    <message>
        <source>List database entries.</source>
        <translation>列出数据库项目</translation>
    </message>
    <message>
        <source>Path of the group to list. Default is /</source>
        <translation>要将列出的群组路径，默认为 /</translation>
    </message>
    <message>
        <source>Find entries quickly.</source>
        <translation>快速查找项目。</translation>
    </message>
    <message>
        <source>Search term.</source>
        <translation>搜索词。</translation>
    </message>
    <message>
        <source>Merge two databases.</source>
        <translation>合并两个数据库</translation>
    </message>
    <message>
        <source>Path of the database to merge into.</source>
        <translation>合并成的数据库路径</translation>
    </message>
    <message>
        <source>Path of the database to merge from.</source>
        <translation>将合并的数据库路径</translation>
    </message>
    <message>
        <source>Use the same credentials for both database files.</source>
        <translation>对两个数据库文件使用相同的凭据。</translation>
    </message>
    <message>
        <source>Key file of the database to merge from.</source>
        <translation>要合并的数据库的密钥文件。</translation>
    </message>
    <message>
        <source>Show an entry&apos;s information.</source>
        <translation>显示条目的信息。</translation>
    </message>
    <message>
        <source>Names of the attributes to show. This option can be specified more than once, with each attribute shown one-per-line in the given order. If no attributes are specified, a summary of the default attributes is given.</source>
        <translation>要显示的属性的名称。 可以多次指定此选项，每个属性按给定顺序显示为每行一个。 如果未指定任何属性，则会给出默认属性的摘要。</translation>
    </message>
    <message>
        <source>attribute</source>
        <translation>属性</translation>
    </message>
    <message>
        <source>Name of the entry to show.</source>
        <translation>项目名称</translation>
    </message>
    <message>
        <source>NULL device</source>
        <translation>空设备</translation>
    </message>
    <message>
        <source>error reading from device</source>
        <translation>从设备读取发生错误</translation>
    </message>
    <message>
        <source>malformed string</source>
        <translation>格式不正确的字符串</translation>
    </message>
    <message>
        <source>missing closing quote</source>
        <translation>缺少后引号</translation>
    </message>
    <message>
        <source>Group</source>
        <translation>群组</translation>
    </message>
    <message>
        <source>Title</source>
        <translation>标题</translation>
    </message>
    <message>
        <source>Username</source>
        <translation>用户名</translation>
    </message>
    <message>
        <source>Password</source>
        <translation>密码</translation>
    </message>
    <message>
        <source>Notes</source>
        <translation>备注</translation>
    </message>
    <message>
        <source>Last Modified</source>
        <translation>上一次更改</translation>
    </message>
    <message>
        <source>Created</source>
        <translation>创建</translation>
    </message>
    <message>
        <source>Browser Integration</source>
        <translation>浏览器配合</translation>
    </message>
    <message>
        <source>YubiKey[%1] Challenge Response - Slot %2 - %3</source>
        <translation>YubiKey[%1] 挑战应答 - Slot %2 - %3</translation>
    </message>
    <message>
        <source>Press</source>
        <translation>按下</translation>
    </message>
    <message>
        <source>Passive</source>
        <translation>被动</translation>
    </message>
    <message>
        <source>SSH Agent</source>
        <translation>SSH 代理</translation>
    </message>
    <message>
        <source>Generate a new random diceware passphrase.</source>
        <translation>生成新的随机diceware密码。</translation>
    </message>
    <message>
        <source>Word count for the diceware passphrase.</source>
        <translation>diceware密码短语的字数。</translation>
    </message>
    <message>
        <source>Wordlist for the diceware generator.
[Default: EFF English]</source>
        <translation>diceware生成器的词表。
[默认：EFF英文]</translation>
    </message>
    <message>
        <source>Generate a new random password.</source>
        <translation>生成一个新的随机密码。</translation>
    </message>
    <message>
        <source>Invalid value for password length %1.</source>
        <translation>密码长度 %1 的值无效。</translation>
    </message>
    <message>
        <source>Could not create entry with path %1.</source>
        <translation>无法创建路径为 %1 的项目。</translation>
    </message>
    <message>
        <source>Enter password for new entry: </source>
        <translation>输入新项目的密码：</translation>
    </message>
    <message>
        <source>Writing the database failed %1.</source>
        <translation>写入数据库失败 %1 。</translation>
    </message>
    <message>
        <source>Successfully added entry %1.</source>
        <translation>成功添加了项目 %1 。</translation>
    </message>
    <message>
        <source>Copy the current TOTP to the clipboard.</source>
        <translation>将当前TOTP复制到剪贴板。</translation>
    </message>
    <message>
        <source>Invalid timeout value %1.</source>
        <translation>超时值 %1 无效。</translation>
    </message>
    <message>
        <source>Entry %1 not found.</source>
        <translation>输入 %1 未找到。项目</translation>
    </message>
    <message>
        <source>Entry with path %1 has no TOTP set up.</source>
        <translation>路径 %1 的项目没有设置TOTP。</translation>
    </message>
    <message>
        <source>Entry&apos;s current TOTP copied to the clipboard!</source>
        <translation>项目的当前TOTP复制到剪贴板！</translation>
    </message>
    <message>
        <source>Entry&apos;s password copied to the clipboard!</source>
        <translation>项目密码复制到剪贴板！</translation>
    </message>
    <message numerus="yes">
        <source>Clearing the clipboard in %1 second(s)...</source>
        <translation><numerusform>在 %1 秒内清除剪贴板...</numerusform></translation>
    </message>
    <message>
        <source>Clipboard cleared!</source>
        <translation>剪贴板已清除！</translation>
    </message>
    <message>
        <source>Silence password prompt and other secondary outputs.</source>
        <translation>静默密码提示和其他辅助输出。</translation>
    </message>
    <message>
        <source>count</source>
        <comment>CLI parameter</comment>
        <translation>数</translation>
    </message>
    <message>
        <source>Invalid value for password length: %1</source>
        <translation>密码长度的值无效：%1</translation>
    </message>
    <message>
        <source>Could not find entry with path %1.</source>
        <translation>找不到路径为 %1的项目。</translation>
    </message>
    <message>
        <source>Not changing any field for entry %1.</source>
        <translation>不更改项目 %1的任何字段。</translation>
    </message>
    <message>
        <source>Enter new password for entry: </source>
        <translation>输入新密码进入：</translation>
    </message>
    <message>
        <source>Writing the database failed: %1</source>
        <translation>写入数据库失败: %1</translation>
    </message>
    <message>
        <source>Successfully edited entry %1.</source>
        <translation>已成功编辑项目 %1。</translation>
    </message>
    <message>
        <source>Length %1</source>
        <translation>长度 %1</translation>
    </message>
    <message>
        <source>Entropy %1</source>
        <translation>熵 %1</translation>
    </message>
    <message>
        <source>Log10 %1</source>
        <translation>Log10 %1</translation>
    </message>
    <message>
        <source>Multi-word extra bits %1</source>
        <translation>多字加号位%1</translation>
    </message>
    <message>
        <source>Type: Bruteforce</source>
        <translation>类型：暴力</translation>
    </message>
    <message>
        <source>Type: Dictionary</source>
        <translation>类型：字典</translation>
    </message>
    <message>
        <source>Type: Dict+Leet</source>
        <translation>类型：字典+名单</translation>
    </message>
    <message>
        <source>Type: User Words</source>
        <translation>类型：用户词</translation>
    </message>
    <message>
        <source>Type: User+Leet</source>
        <translation>类型：用户 + 名单</translation>
    </message>
    <message>
        <source>Type: Repeated</source>
        <translation>类型：重复</translation>
    </message>
    <message>
        <source>Type: Sequence</source>
        <translation>类型：序列</translation>
    </message>
    <message>
        <source>Type: Spatial</source>
        <translation>类型：空间</translation>
    </message>
    <message>
        <source>Type: Date</source>
        <translation>类型：日期</translation>
    </message>
    <message>
        <source>Type: Bruteforce(Rep)</source>
        <translation>类型：暴力破解(重复)</translation>
    </message>
    <message>
        <source>Type: Dictionary(Rep)</source>
        <translation>类型：字典(重复)</translation>
    </message>
    <message>
        <source>Type: Dict+Leet(Rep)</source>
        <translation>类型：字典+名单(重复)</translation>
    </message>
    <message>
        <source>Type: User Words(Rep)</source>
        <translation>类型：用户词(重复)</translation>
    </message>
    <message>
        <source>Type: User+Leet(Rep)</source>
        <translation>类型：用户词+名单(重复)</translation>
    </message>
    <message>
        <source>Type: Repeated(Rep)</source>
        <translation>类型：重复（重复）</translation>
    </message>
    <message>
        <source>Type: Sequence(Rep)</source>
        <translation>类型：序列（重复）</translation>
    </message>
    <message>
        <source>Type: Spatial(Rep)</source>
        <translation>类型：空间（重复）</translation>
    </message>
    <message>
        <source>Type: Date(Rep)</source>
        <translation>类型：日期（重复）</translation>
    </message>
    <message>
        <source>Type: Unknown%1</source>
        <translation>类型：未知%1</translation>
    </message>
    <message>
        <source>Entropy %1 (%2)</source>
        <translation>熵 %1 (%2)</translation>
    </message>
    <message>
        <source>*** Password length (%1) != sum of length of parts (%2) ***</source>
        <translation>*** 密码长度 (%1) != 部件长度之和(%2) ***</translation>
    </message>
    <message>
        <source>Failed to load key file %1: %2</source>
        <translation>无法加载密钥文件 %1: %2</translation>
    </message>
    <message>
        <source>File %1 does not exist.</source>
        <translation>文件 %1 不存在。</translation>
    </message>
    <message>
        <source>Unable to open file %1.</source>
        <translation>无法打开文件 %1。</translation>
    </message>
    <message>
        <source>Error while reading the database:
%1</source>
        <translation>读取数据库时出错：
%1</translation>
    </message>
    <message>
        <source>Error while parsing the database:
%1</source>
        <translation>解析数据库时出错：
%1</translation>
    </message>
    <message>
        <source>Length of the generated password</source>
        <translation>生成密码的长度</translation>
    </message>
    <message>
        <source>Use lowercase characters</source>
        <translation>使用小写字符</translation>
    </message>
    <message>
        <source>Use uppercase characters</source>
        <translation>使用大写字符</translation>
    </message>
    <message>
        <source>Use numbers.</source>
        <translation>使用数字。</translation>
    </message>
    <message>
        <source>Use special characters</source>
        <translation>使用特殊字符</translation>
    </message>
    <message>
        <source>Use extended ASCII</source>
        <translation>使用扩展ASCII</translation>
    </message>
    <message>
        <source>Exclude character set</source>
        <translation>排除字符集</translation>
    </message>
    <message>
        <source>chars</source>
        <translation>字符</translation>
    </message>
    <message>
        <source>Exclude similar looking characters</source>
        <translation>排除相似的字符</translation>
    </message>
    <message>
        <source>Include characters from every selected group</source>
        <translation>包括每个选定组中的字符</translation>
    </message>
    <message>
        <source>Recursively list the elements of the group.</source>
        <translation>递归列出组的元素。</translation>
    </message>
    <message>
        <source>Cannot find group %1.</source>
        <translation>找不到组%1。</translation>
    </message>
    <message>
        <source>Error reading merge file:
%1</source>
        <translation>读取合并文件时出错：
%1</translation>
    </message>
    <message>
        <source>Unable to save database to file : %1</source>
        <translation>无法将数据库保存到文件 : %1</translation>
    </message>
    <message>
        <source>Unable to save database to file: %1</source>
        <translation>无法将数据库保存到文件: %1</translation>
    </message>
    <message>
        <source>Successfully recycled entry %1.</source>
        <translation>成功回收了项目%1。</translation>
    </message>
    <message>
        <source>Successfully deleted entry %1.</source>
        <translation>已成功删除项目%1。</translation>
    </message>
    <message>
        <source>Show the entry&apos;s current TOTP.</source>
        <translation>显示当前项目的TOTP。</translation>
    </message>
    <message>
        <source>ERROR: unknown attribute %1.</source>
        <translation>错误：未知属性%1。</translation>
    </message>
    <message>
        <source>No program defined for clipboard manipulation</source>
        <translation>没有为剪贴板操作定义程序</translation>
    </message>
    <message>
        <source>Unable to start program %1</source>
        <translation>无法启动程序 %1</translation>
    </message>
    <message>
        <source>file empty</source>
        <translation>文件为空</translation>
    </message>
    <message>
        <source>%1: (row, col) %2,%3</source>
        <translation>%1: (row, col) %2,%3</translation>
    </message>
    <message>
        <source>AES: 256-bit</source>
        <translation>AES：256位</translation>
    </message>
    <message>
        <source>Twofish: 256-bit</source>
        <translation>Twofish：256位</translation>
    </message>
    <message>
        <source>ChaCha20: 256-bit</source>
        <translation>ChaCha20：256位</translation>
    </message>
    <message>
        <source>Argon2 (KDBX 4 – recommended)</source>
        <translation>Argon2（推荐 KDBX 4）</translation>
    </message>
    <message>
        <source>AES-KDF (KDBX 4)</source>
        <translation>AES-KDF（KDBX 4）</translation>
    </message>
    <message>
        <source>AES-KDF (KDBX 3.1)</source>
        <translation>AES-KDF（KDBX 3.1）</translation>
    </message>
    <message>
        <source>Invalid Settings</source>
        <comment>TOTP</comment>
        <translation>无效的设置</translation>
    </message>
    <message>
        <source>Invalid Key</source>
        <comment>TOTP</comment>
        <translation>无效的密钥</translation>
    </message>
    <message>
        <source>Message encryption failed.</source>
        <translation>消息加密失败。</translation>
    </message>
    <message>
        <source>No groups found</source>
        <translation>未找到组</translation>
    </message>
    <message>
        <source>Create a new database.</source>
        <translation>创建新数据库。</translation>
    </message>
    <message>
        <source>File %1 already exists.</source>
        <translation>文件%1 已存在。</translation>
    </message>
    <message>
        <source>Loading the key file failed</source>
        <translation>加载密钥文件失败</translation>
    </message>
    <message>
        <source>No key is set. Aborting database creation.</source>
        <translation>没有设置密钥。正在中止数据库创建。</translation>
    </message>
    <message>
        <source>Failed to save the database: %1.</source>
        <translation>未能保存数据库: %1。</translation>
    </message>
    <message>
        <source>Successfully created new database.</source>
        <translation>已成功创建新数据库。</translation>
    </message>
    <message>
        <source>Insert password to encrypt database (Press enter to leave blank): </source>
        <translation>插入密码加密数据库 (按回车键留空):</translation>
    </message>
    <message>
        <source>Creating KeyFile %1 failed: %2</source>
        <translation>创建密钥文件%1失败:%2</translation>
    </message>
    <message>
        <source>Loading KeyFile %1 failed: %2</source>
        <translation>加载密钥文件 %1 失败: %2</translation>
    </message>
    <message>
        <source>Remove an entry from the database.</source>
        <translation>从数据库中删除条目。</translation>
    </message>
    <message>
        <source>Path of the entry to remove.</source>
        <translation>要删除的条目的路径。</translation>
    </message>
    <message>
        <source>Existing single-instance lock file is invalid. Launching new instance.</source>
        <translation>现有的单实例锁定文件无效。正在启动新实例。</translation>
    </message>
    <message>
        <source>The lock file could not be created. Single-instance mode disabled.</source>
        <translation>无法创建锁定文件。 单实例模式已禁用。</translation>
    </message>
    <message>
        <source>KeePassXC - cross-platform password manager</source>
        <translation>KeePassXC - 跨平台密码管理软件</translation>
    </message>
    <message>
        <source>filenames of the password databases to open (*.kdbx)</source>
        <translation>将打开的密码数据库文件名(*.kdbx)</translation>
    </message>
    <message>
        <source>path to a custom config file</source>
        <translation>自定义配置文件路径</translation>
    </message>
    <message>
        <source>key file of the database</source>
        <translation>数据库密钥文件</translation>
    </message>
    <message>
        <source>read password of the database from stdin</source>
        <translation>从标准输入读取数据库的密码</translation>
    </message>
    <message>
        <source>Parent window handle</source>
        <translation>父窗口句柄</translation>
    </message>
    <message>
        <source>Another instance of KeePassXC is already running.</source>
        <translation>另一个 KeePassXC 实例已在运行。</translation>
    </message>
    <message>
        <source>Fatal error while testing the cryptographic functions.</source>
        <translation>在测试加密函数时发生重大错误。</translation>
    </message>
    <message>
        <source>KeePassXC - Error</source>
        <translation>KeePassXC - 错误</translation>
    </message>
    <message>
        <source>Database password: </source>
        <translation>数据库密码：</translation>
    </message>
    <message>
        <source>Cannot create new group</source>
        <translation type="unfinished"/>
    </message>
</context>
<context>
    <name>QtIOCompressor</name>
    <message>
        <source>Internal zlib error when compressing: </source>
        <translation>压缩函数库 zlib 出错：</translation>
    </message>
    <message>
        <source>Error writing to underlying device: </source>
        <translation>下层设备写入出错：</translation>
    </message>
    <message>
        <source>Error opening underlying device: </source>
        <translation>打开下层设备出错：</translation>
    </message>
    <message>
        <source>Error reading data from underlying device: </source>
        <translation>读取下层设备出错：</translation>
    </message>
    <message>
        <source>Internal zlib error when decompressing: </source>
        <translation>内部函数库 zlib 解压错误：</translation>
    </message>
</context>
<context>
    <name>QtIOCompressor::open</name>
    <message>
        <source>The gzip format not supported in this version of zlib.</source>
        <translation>当前版本的压缩函数库 zlib 不支援gzip。</translation>
    </message>
    <message>
        <source>Internal zlib error: </source>
        <translation>内部函数库 zlib 发生错误：</translation>
    </message>
</context>
<context>
    <name>SSHAgent</name>
    <message>
        <source>Agent connection failed.</source>
        <translation>代理连接失败。</translation>
    </message>
    <message>
        <source>Agent protocol error.</source>
        <translation>代理协议错误。</translation>
    </message>
    <message>
        <source>No agent running, cannot add identity.</source>
        <translation>没有代理运行，无法添加标识。</translation>
    </message>
    <message>
        <source>No agent running, cannot remove identity.</source>
        <translation>没有代理运行，无法删除标识。</translation>
    </message>
    <message>
        <source>Agent refused this identity. Possible reasons include:</source>
        <translation>代理拒绝了这个标识。可能的原因包括：</translation>
    </message>
    <message>
        <source>The key has already been added.</source>
        <translation>密钥已经添加。</translation>
    </message>
    <message>
        <source>Restricted lifetime is not supported by the agent (check options).</source>
        <translation>代理不支持受限制的有效周期（检查选项）。</translation>
    </message>
    <message>
        <source>A confirmation request is not supported by the agent (check options).</source>
        <translation>代理不支持确认请求（检查选项）。</translation>
    </message>
</context>
<context>
    <name>SearchHelpWidget</name>
    <message>
        <source>Search Help</source>
        <translation>查询帮助</translation>
    </message>
    <message>
        <source>Search terms are as follows: [modifiers][field:][&quot;]term[&quot;]</source>
        <translation>搜索字词如下： [modifiers][field:][&quot;]term[&quot;]</translation>
    </message>
    <message>
        <source>Every search term must match (ie, logical AND)</source>
        <translation>每个搜索词必须匹配 (ie, logical AND)</translation>
    </message>
    <message>
        <source>Modifiers</source>
        <translation>修饰符</translation>
    </message>
    <message>
        <source>exclude term from results</source>
        <translation>从结果中排除期限</translation>
    </message>
    <message>
        <source>match term exactly</source>
        <translation>确切地匹配期限</translation>
    </message>
    <message>
        <source>use regex in term</source>
        <translation>在术语中使用正则表达式</translation>
    </message>
    <message>
        <source>Fields</source>
        <translation>字段</translation>
    </message>
    <message>
        <source>Term Wildcards</source>
        <translation>术语通配符</translation>
    </message>
    <message>
        <source>match anything</source>
        <translation>匹配任何东西</translation>
    </message>
    <message>
        <source>match one</source>
        <translation>匹配一个</translation>
    </message>
    <message>
        <source>logical OR</source>
        <translation>逻辑或</translation>
    </message>
    <message>
        <source>Examples</source>
        <translation>例子</translation>
    </message>
</context>
<context>
    <name>SearchWidget</name>
    <message>
        <source>Search</source>
        <translation>搜索</translation>
    </message>
    <message>
        <source>Clear</source>
        <translation>清除</translation>
    </message>
    <message>
        <source>Limit search to selected group</source>
        <translation>在选中的群组中搜索</translation>
    </message>
    <message>
        <source>Search Help</source>
        <translation>查询帮助</translation>
    </message>
    <message>
        <source>Search (%1)...</source>
        <comment>Search placeholder text, %1 is the keyboard shortcut</comment>
        <translation>搜索(%1)...</translation>
    </message>
    <message>
        <source>Case sensitive</source>
        <translation>区分大小写</translation>
    </message>
</context>
<context>
    <name>SettingsWidgetKeeShare</name>
    <message>
        <source>Active</source>
        <translation>Active</translation>
    </message>
    <message>
        <source>Allow export</source>
        <translation>允许导出</translation>
    </message>
    <message>
        <source>Allow import</source>
        <translation>允许导入</translation>
    </message>
    <message>
        <source>Own certificate</source>
        <translation>自己的证书</translation>
    </message>
    <message>
        <source>Fingerprint:</source>
        <translation>指纹：</translation>
    </message>
    <message>
        <source>Certificate:</source>
        <translation>证书：</translation>
    </message>
    <message>
        <source>Signer</source>
        <translation>签名</translation>
    </message>
    <message>
        <source>Key:</source>
        <translation>密钥：</translation>
    </message>
    <message>
        <source>Generate</source>
        <translation>生成</translation>
    </message>
    <message>
        <source>Import</source>
        <translation>导入</translation>
    </message>
    <message>
        <source>Export</source>
        <translation>输出</translation>
    </message>
    <message>
        <source>Imported certificates</source>
        <translation>导入的证书</translation>
    </message>
    <message>
        <source>Trust</source>
        <translation>信任</translation>
    </message>
    <message>
        <source>Ask</source>
        <translation>询问</translation>
    </message>
    <message>
        <source>Untrust</source>
        <translation>不信任</translation>
    </message>
    <message>
        <source>Remove</source>
        <translation>移除</translation>
    </message>
    <message>
        <source>Path</source>
        <translation>路径</translation>
    </message>
    <message>
        <source>Status</source>
        <translation>状态</translation>
    </message>
    <message>
        <source>Fingerprint</source>
        <translation>指纹</translation>
    </message>
    <message>
        <source>Certificate</source>
        <translation>证书</translation>
    </message>
    <message>
        <source>Trusted</source>
        <translation>信任</translation>
    </message>
    <message>
        <source>Untrusted</source>
        <translation>不可信</translation>
    </message>
    <message>
        <source>Unknown</source>
        <translation>未知</translation>
    </message>
    <message>
        <source>key.share</source>
        <comment>Filetype for KeeShare key</comment>
        <translation>key.share</translation>
    </message>
    <message>
        <source>KeeShare key file</source>
        <translation>KeeShare密钥文件</translation>
    </message>
    <message>
        <source>All files</source>
        <translation>所有文件</translation>
    </message>
    <message>
        <source>Select path</source>
        <translation>选择路径</translation>
    </message>
    <message>
        <source>Exporting changed certificate</source>
        <translation>导出已更改的证书</translation>
    </message>
    <message>
        <source>The exported certificate is not the same as the one in use. Do you want to export the current certificate?</source>
        <translation>导出的证书与正在使用的证书不同。是否要导出当前证书？</translation>
    </message>
    <message>
<<<<<<< HEAD
        <source>%1.%2</source>
        <comment>Template for KeeShare key file</comment>
        <translation>%1.%2</translation>
=======
        <source>Signer:</source>
        <translation type="unfinished"/>
>>>>>>> c51752df
    </message>
</context>
<context>
    <name>ShareObserver</name>
    <message>
        <source>Import from container without signature</source>
        <translation>从没有签名的容器导入</translation>
    </message>
    <message>
        <source>We cannot verify the source of the shared container because it is not signed. Do you really want to import from %1?</source>
        <translation>我们无法验证共享容器的来源, 因为它未签名。是否确实要从%1导入？</translation>
    </message>
    <message>
        <source>Import from container with certificate</source>
        <translation>从带有证书的容器导入</translation>
<<<<<<< HEAD
    </message>
    <message>
        <source>Do you want to trust %1 with the fingerprint of %2 from %3</source>
        <translation>是否要信任 %1 , 来自 %3的%2的指纹</translation>
=======
>>>>>>> c51752df
    </message>
    <message>
        <source>Not this time</source>
        <translation>本次取消</translation>
    </message>
    <message>
        <source>Never</source>
        <translation>从不</translation>
    </message>
    <message>
        <source>Always</source>
        <translation>总是</translation>
    </message>
    <message>
        <source>Just this time</source>
        <translation>现在</translation>
    </message>
    <message>
        <source>Import from %1 failed (%2)</source>
        <translation>从%1 导入失败 (%2)</translation>
    </message>
    <message>
        <source>Import from %1 successful (%2)</source>
        <translation>从%1导入成功 (%2)</translation>
    </message>
    <message>
        <source>Imported from %1</source>
        <translation>从%1导入</translation>
    </message>
    <message>
        <source>Signed share container are not supported - import prevented</source>
        <translation>不支持签名共享容器-导入已防止</translation>
    </message>
    <message>
        <source>File is not readable</source>
        <translation>文件不可读</translation>
    </message>
    <message>
        <source>Invalid sharing container</source>
        <translation>无效的共享容器</translation>
    </message>
    <message>
        <source>Untrusted import prevented</source>
        <translation>防止不受信任的导入</translation>
    </message>
    <message>
        <source>Successful signed import</source>
        <translation>成功导入签名</translation>
    </message>
    <message>
        <source>Unexpected error</source>
        <translation>意外错误</translation>
    </message>
    <message>
        <source>Unsigned share container are not supported - import prevented</source>
        <translation>不支持未签名的共享容器-导入已防止</translation>
    </message>
    <message>
        <source>Successful unsigned import</source>
        <translation>未签名成功导入</translation>
    </message>
    <message>
        <source>File does not exist</source>
        <translation>文件不存在</translation>
    </message>
    <message>
        <source>Unknown share container type</source>
        <translation>未知的共享容器类型</translation>
    </message>
    <message>
        <source>Overwriting signed share container is not supported - export prevented</source>
        <translation>不支持覆盖签名的共享容器-防止导出</translation>
    </message>
    <message>
        <source>Could not write export container (%1)</source>
        <translation>无法写入导出容器 (%1)</translation>
    </message>
    <message>
<<<<<<< HEAD
        <source>Could not embed signature (%1)</source>
        <translation>无法嵌入签名 (%1)</translation>
    </message>
    <message>
        <source>Could not embed database (%1)</source>
        <translation>无法嵌入数据库 (%1)</translation>
    </message>
    <message>
        <source>Overwriting unsigned share container is not supported - export prevented</source>
        <translation>不支持覆盖未签名的共享容器-防止导出</translation>
    </message>
    <message>
        <source>Could not write export container</source>
        <translation>无法写入导出容器</translation>
    </message>
    <message>
        <source>Unexpected export error occurred</source>
        <translation>出现意外的导出错误</translation>
    </message>
    <message>
        <source>Export to %1 failed (%2)</source>
        <translation>导出到 %1 失败 (%2)</translation>
    </message>
    <message>
        <source>Export to %1 successful (%2)</source>
        <translation>导出到 %1 成功 (%2)</translation>
    </message>
    <message>
        <source>Export to %1</source>
        <translation>导出到%1</translation>
=======
        <source>Overwriting unsigned share container is not supported - export prevented</source>
        <translation>不支持覆盖未签名的共享容器-防止导出</translation>
    </message>
    <message>
        <source>Could not write export container</source>
        <translation>无法写入导出容器</translation>
    </message>
    <message>
        <source>Unexpected export error occurred</source>
        <translation>出现意外的导出错误</translation>
    </message>
    <message>
        <source>Export to %1 failed (%2)</source>
        <translation>导出到 %1 失败 (%2)</translation>
    </message>
    <message>
        <source>Export to %1 successful (%2)</source>
        <translation>导出到 %1 成功 (%2)</translation>
    </message>
    <message>
        <source>Export to %1</source>
        <translation>导出到%1</translation>
    </message>
    <message>
        <source>Do you want to trust %1 with the fingerprint of %2 from %3?</source>
        <translation>是否要信任 %1, 来自 %3 的 %2 的指纹? {1 ?} {2 ?}</translation>
    </message>
    <message>
        <source>Multiple import source path to %1 in %2</source>
        <translation type="unfinished"/>
    </message>
    <message>
        <source>Conflicting export target path %1 in %2</source>
        <translation type="unfinished"/>
    </message>
    <message>
        <source>Could not embed signature: Could not open file to write (%1)</source>
        <translation type="unfinished"/>
    </message>
    <message>
        <source>Could not embed signature: Could not write file (%1)</source>
        <translation type="unfinished"/>
    </message>
    <message>
        <source>Could not embed database: Could not open file to write (%1)</source>
        <translation type="unfinished"/>
    </message>
    <message>
        <source>Could not embed database: Could not write file (%1)</source>
        <translation type="unfinished"/>
>>>>>>> c51752df
    </message>
</context>
<context>
    <name>TotpDialog</name>
    <message>
        <source>Timed Password</source>
        <translation>动态密码</translation>
    </message>
    <message>
        <source>000000</source>
        <translation>000000</translation>
    </message>
    <message>
        <source>Copy</source>
        <translation>复制</translation>
    </message>
    <message numerus="yes">
        <source>Expires in &lt;b&gt;%n&lt;/b&gt; second(s)</source>
        <translation><numerusform>以&lt;b&gt;%n&lt;/b&gt;秒到期</numerusform></translation>
    </message>
</context>
<context>
    <name>TotpExportSettingsDialog</name>
    <message>
        <source>Copy</source>
        <translation>复制</translation>
    </message>
    <message>
        <source>NOTE: These TOTP settings are custom and may not work with other authenticators.</source>
        <comment>TOTP QR code dialog warning</comment>
        <translation>注意：这些TOTP设置是自定义的，可能无法与其他验证器一起使用。</translation>
    </message>
    <message>
        <source>There was an error creating the QR code.</source>
        <translation>创建二维码时出错。</translation>
    </message>
    <message>
        <source>Closing in %1 seconds.</source>
        <translation>在 %1 秒内关闭。</translation>
    </message>
</context>
<context>
    <name>TotpSetupDialog</name>
    <message>
        <source>Setup TOTP</source>
        <translation>设置定时一次性密码</translation>
    </message>
    <message>
        <source>Key:</source>
        <translation>密钥：</translation>
    </message>
    <message>
        <source>Default RFC 6238 token settings</source>
        <translation>默认RFC 6238令牌设置</translation>
    </message>
    <message>
        <source>Steam token settings</source>
        <translation>Steam 令牌设置</translation>
    </message>
    <message>
        <source>Use custom settings</source>
        <translation>使用自定义设置</translation>
    </message>
    <message>
        <source>Custom Settings</source>
        <translation>自定义设置</translation>
    </message>
    <message>
        <source>Time step:</source>
        <translation>时间步进：</translation>
    </message>
    <message>
        <source> sec</source>
        <comment>Seconds</comment>
        <translation>秒</translation>
    </message>
    <message>
        <source>Code size:</source>
        <translation>口令长度：</translation>
    </message>
    <message>
        <source>6 digits</source>
        <translation>6 位数字</translation>
    </message>
    <message>
        <source>7 digits</source>
        <translation>7位数</translation>
    </message>
    <message>
        <source>8 digits</source>
        <translation>8 位数字</translation>
    </message>
</context>
<context>
    <name>UpdateCheckDialog</name>
    <message>
        <source>Checking for updates</source>
        <translation>检查更新</translation>
    </message>
    <message>
        <source>Checking for updates...</source>
        <translation>正在检查更新...</translation>
    </message>
    <message>
        <source>Close</source>
        <translation>关闭</translation>
    </message>
    <message>
        <source>Update Error!</source>
        <translation>更新错误!</translation>
    </message>
    <message>
        <source>An error occurred in retrieving update information.</source>
        <translation>检索更新信息时出错。</translation>
    </message>
    <message>
        <source>Please try again later.</source>
        <translation>请稍后再试。</translation>
    </message>
    <message>
        <source>Software Update</source>
        <translation>软件更新</translation>
    </message>
    <message>
        <source>A new version of KeePassXC is available!</source>
        <translation>有一个新的KeePassXC版本!</translation>
    </message>
    <message>
        <source>KeePassXC %1 is now available — you have %2.</source>
        <translation>KeePassXC %1 现已推出 — 您拥有 %2。</translation>
    </message>
    <message>
        <source>Download it at keepassxc.org</source>
        <translation>在 keepassxc.org下载</translation>
    </message>
    <message>
        <source>You&apos;re up-to-date!</source>
        <translation>您使用的是最新的!</translation>
    </message>
    <message>
        <source>KeePassXC %1 is currently the newest version available</source>
        <translation>KeePassXC %1 是当前可用的最新版本</translation>
    </message>
</context>
<context>
    <name>WelcomeWidget</name>
    <message>
        <source>Start storing your passwords securely in a KeePassXC database</source>
        <translation>开始将你的密码安全地存储在 KeePassXC 数据库中</translation>
    </message>
    <message>
        <source>Create new database</source>
        <translation>新建数据库</translation>
    </message>
    <message>
        <source>Open existing database</source>
        <translation>打开数据库</translation>
    </message>
    <message>
        <source>Import from KeePass 1</source>
        <translation>导入 KeePass 1 数据库</translation>
    </message>
    <message>
        <source>Import from CSV</source>
        <translation>导入 CSV 文件</translation>
    </message>
    <message>
        <source>Recent databases</source>
        <translation>最近的数据库</translation>
    </message>
    <message>
        <source>Welcome to KeePassXC %1</source>
        <translation>欢迎来到 KeePassXC %1</translation>
    </message>
</context>
<context>
    <name>YubiKeyEditWidget</name>
    <message>
        <source>Refresh</source>
        <translation>刷新</translation>
    </message>
    <message>
        <source>YubiKey Challenge-Response</source>
        <translation>YubiKey挑战 - 回应</translation>
    </message>
    <message>
        <source>&lt;p&gt;If you own a &lt;a href=&quot;https://www.yubico.com/&quot;&gt;YubiKey&lt;/a&gt;, you can use it for additional security.&lt;/p&gt;&lt;p&gt;The YubiKey requires one of its slots to be programmed as &lt;a href=&quot;https://www.yubico.com/products/services-software/personalization-tools/challenge-response/&quot;&gt;HMAC-SHA1 Challenge-Response&lt;/a&gt;.&lt;/p&gt;</source>
        <translation>&lt;p&gt;如果您拥有&lt;a href=&quot;https://www.yubico.com/&quot;&gt;YubiKey&lt;/a&gt;，则可以使用它来提高安全性。&lt;/p&gt;&lt;p&gt;YubiKey要求将其中一个插槽编程为&lt;a href=&quot;https://www.yubico.com/products/services-software/personalization-tools/challenge-response/&quot;&gt;HMAC-SHA1挑战-回应&lt;/a&gt;。&lt;/p&gt;</translation>
    </message>
    <message>
        <source>No YubiKey detected, please ensure it&apos;s plugged in.</source>
        <translation>没有检测到YubiKey，请确保已插入。</translation>
    </message>
    <message>
        <source>No YubiKey inserted.</source>
        <translation>没有插入YubiKey。</translation>
    </message>
</context>
</TS><|MERGE_RESOLUTION|>--- conflicted
+++ resolved
@@ -45,53 +45,6 @@
         <source>Special thanks from the KeePassXC team go to debfx for creating the original KeePassX.</source>
         <translation>KeePassXC 团队特别感谢 debfx 开发了最初版 KeePassX</translation>
     </message>
-<<<<<<< HEAD
-    <message>
-        <source>Version %1</source>
-        <translation>版本 %1</translation>
-    </message>
-    <message>
-        <source>Build Type: %1</source>
-        <translation>构建类型： %1</translation>
-    </message>
-    <message>
-        <source>Auto-Type</source>
-        <translation>自动输入</translation>
-    </message>
-    <message>
-        <source>Browser Integration</source>
-        <translation>浏览器配合</translation>
-    </message>
-    <message>
-        <source>SSH Agent</source>
-        <translation>SSH 代理</translation>
-    </message>
-    <message>
-        <source>YubiKey</source>
-        <translation>YubiKey</translation>
-    </message>
-    <message>
-        <source>TouchID</source>
-        <translation>TouchID</translation>
-    </message>
-    <message>
-        <source>None</source>
-        <translation>无</translation>
-    </message>
-    <message>
-        <source>KeeShare (signed and unsigned sharing)</source>
-        <translation>KeeShare (签名和未签名共享)</translation>
-    </message>
-    <message>
-        <source>KeeShare (only signed sharing)</source>
-        <translation>KeeShare (仅限签名共享)</translation>
-    </message>
-    <message>
-        <source>KeeShare (only unsigned sharing)</source>
-        <translation>KeeShare (仅限未签名共享)</translation>
-    </message>
-=======
->>>>>>> c51752df
 </context>
 <context>
     <name>AgentSettingsWidget</name>
@@ -655,8 +608,6 @@
         <source>Do not ask permission for HTTP &amp;Basic Auth</source>
         <extracomment>An extra HTTP Basic Auth setting</extracomment>
         <translation>不要请求 http 和基本身份验证的许可</translation>
-<<<<<<< HEAD
-=======
     </message>
     <message>
         <source>Due to Snap sandboxing, you must run a script to enable browser integration.&lt;br /&gt;You can obtain this script from %1</source>
@@ -669,7 +620,6 @@
     <message>
         <source>KeePassXC-Browser is needed for the browser integration to work. &lt;br /&gt;Download it for %1 and %2. %3</source>
         <translation type="unfinished"/>
->>>>>>> c51752df
     </message>
 </context>
 <context>
@@ -1677,13 +1627,10 @@
     <message>
         <source>Database was not modified by merge operation.</source>
         <translation>合并操作未修改数据库。</translation>
-<<<<<<< HEAD
-=======
     </message>
     <message>
         <source>Shared group...</source>
         <translation type="unfinished"/>
->>>>>>> c51752df
     </message>
 </context>
 <context>
@@ -2121,8 +2068,6 @@
     <message>
         <source>Select import/export file</source>
         <translation>选择导入文件</translation>
-<<<<<<< HEAD
-=======
     </message>
     <message>
         <source>Clear</source>
@@ -2139,7 +2084,6 @@
     <message>
         <source>The container %1 imported and export by different groups.</source>
         <translation type="unfinished"/>
->>>>>>> c51752df
     </message>
 </context>
 <context>
@@ -2613,17 +2557,6 @@
     </message>
 </context>
 <context>
-<<<<<<< HEAD
-    <name>GroupModel</name>
-    <message>
-        <source>%1</source>
-        <comment>Template for name without annotation</comment>
-        <translation>%1</translation>
-    </message>
-</context>
-<context>
-=======
->>>>>>> c51752df
     <name>HostInstaller</name>
     <message>
         <source>KeePassXC: Cannot save file!</source>
@@ -3215,8 +3148,6 @@
     <message>
         <source>Synchronize with</source>
         <translation>与同步</translation>
-<<<<<<< HEAD
-=======
     </message>
     <message>
         <source>Disabled share %1</source>
@@ -3233,7 +3164,6 @@
     <message>
         <source>Synchronize with share %1</source>
         <translation type="unfinished"/>
->>>>>>> c51752df
     </message>
 </context>
 <context>
@@ -5198,14 +5128,8 @@
         <translation>导出的证书与正在使用的证书不同。是否要导出当前证书？</translation>
     </message>
     <message>
-<<<<<<< HEAD
-        <source>%1.%2</source>
-        <comment>Template for KeeShare key file</comment>
-        <translation>%1.%2</translation>
-=======
         <source>Signer:</source>
         <translation type="unfinished"/>
->>>>>>> c51752df
     </message>
 </context>
 <context>
@@ -5221,13 +5145,6 @@
     <message>
         <source>Import from container with certificate</source>
         <translation>从带有证书的容器导入</translation>
-<<<<<<< HEAD
-    </message>
-    <message>
-        <source>Do you want to trust %1 with the fingerprint of %2 from %3</source>
-        <translation>是否要信任 %1 , 来自 %3的%2的指纹</translation>
-=======
->>>>>>> c51752df
     </message>
     <message>
         <source>Not this time</source>
@@ -5306,15 +5223,6 @@
         <translation>无法写入导出容器 (%1)</translation>
     </message>
     <message>
-<<<<<<< HEAD
-        <source>Could not embed signature (%1)</source>
-        <translation>无法嵌入签名 (%1)</translation>
-    </message>
-    <message>
-        <source>Could not embed database (%1)</source>
-        <translation>无法嵌入数据库 (%1)</translation>
-    </message>
-    <message>
         <source>Overwriting unsigned share container is not supported - export prevented</source>
         <translation>不支持覆盖未签名的共享容器-防止导出</translation>
     </message>
@@ -5337,29 +5245,6 @@
     <message>
         <source>Export to %1</source>
         <translation>导出到%1</translation>
-=======
-        <source>Overwriting unsigned share container is not supported - export prevented</source>
-        <translation>不支持覆盖未签名的共享容器-防止导出</translation>
-    </message>
-    <message>
-        <source>Could not write export container</source>
-        <translation>无法写入导出容器</translation>
-    </message>
-    <message>
-        <source>Unexpected export error occurred</source>
-        <translation>出现意外的导出错误</translation>
-    </message>
-    <message>
-        <source>Export to %1 failed (%2)</source>
-        <translation>导出到 %1 失败 (%2)</translation>
-    </message>
-    <message>
-        <source>Export to %1 successful (%2)</source>
-        <translation>导出到 %1 成功 (%2)</translation>
-    </message>
-    <message>
-        <source>Export to %1</source>
-        <translation>导出到%1</translation>
     </message>
     <message>
         <source>Do you want to trust %1 with the fingerprint of %2 from %3?</source>
@@ -5388,7 +5273,6 @@
     <message>
         <source>Could not embed database: Could not write file (%1)</source>
         <translation type="unfinished"/>
->>>>>>> c51752df
     </message>
 </context>
 <context>
