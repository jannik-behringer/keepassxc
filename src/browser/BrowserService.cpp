/*
*  Copyright (C) 2013 Francois Ferrand
*  Copyright (C) 2017 Sami Vänttinen <sami.vanttinen@protonmail.com>
*  Copyright (C) 2017 KeePassXC Team <team@keepassxc.org>
*
*  This program is free software: you can redistribute it and/or modify
*  it under the terms of the GNU General Public License as published by
*  the Free Software Foundation, either version 3 of the License, or
*  (at your option) any later version.
*
*  This program is distributed in the hope that it will be useful,
*  but WITHOUT ANY WARRANTY; without even the implied warranty of
*  MERCHANTABILITY or FITNESS FOR A PARTICULAR PURPOSE.  See the
*  GNU General Public License for more details.
*
*  You should have received a copy of the GNU General Public License
*  along with this program.  If not, see <http://www.gnu.org/licenses/>.
*/

#include "BrowserService.h"
#include "BrowserAccessControlDialog.h"
#include "BrowserEntryConfig.h"
#include "BrowserSettings.h"
#include "core/Database.h"
#include "core/EntrySearcher.h"
#include "core/Group.h"
#include "core/Metadata.h"
#include "core/PasswordGenerator.h"
#include "core/Uuid.h"
#include "gui/MainWindow.h"
#include <QInputDialog>
#include <QJsonArray>
#include <QMessageBox>
#include <QProgressDialog>

// de887cc3-0363-43b8-974b-5911b8816224
static const unsigned char KEEPASSXCBROWSER_UUID_DATA[] =
    {0xde, 0x88, 0x7c, 0xc3, 0x03, 0x63, 0x43, 0xb8, 0x97, 0x4b, 0x59, 0x11, 0xb8, 0x81, 0x62, 0x24};
static const Uuid KEEPASSXCBROWSER_UUID =
    Uuid(QByteArray::fromRawData(reinterpret_cast<const char*>(KEEPASSXCBROWSER_UUID_DATA),
                                 sizeof(KEEPASSXCBROWSER_UUID_DATA)));
static const char KEEPASSXCBROWSER_NAME[] = "KeePassXC-Browser Settings";
static const char ASSOCIATE_KEY_PREFIX[] = "Public Key: ";
static const char KEEPASSXCBROWSER_GROUP_NAME[] = "KeePassXC-Browser Passwords";
static int KEEPASSXCBROWSER_DEFAULT_ICON = 1;

<<<<<<< HEAD
BrowserService::BrowserService(DatabaseTabWidget* parent)
    : m_dbTabWidget(parent)
    , m_dialogActive(false)
=======
BrowserService::BrowserService(DatabaseTabWidget* parent) :
    m_dbTabWidget(parent),
    m_dialogActive(false),
    m_bringToFrontRequested(false)
>>>>>>> 2bb72eba
{
    connect(m_dbTabWidget, SIGNAL(databaseLocked(DatabaseWidget*)), this, SLOT(databaseLocked(DatabaseWidget*)));
    connect(m_dbTabWidget, SIGNAL(databaseUnlocked(DatabaseWidget*)), this, SLOT(databaseUnlocked(DatabaseWidget*)));
    connect(m_dbTabWidget,
            SIGNAL(activateDatabaseChanged(DatabaseWidget*)),
            this,
            SLOT(activateDatabaseChanged(DatabaseWidget*)));
}

bool BrowserService::isDatabaseOpened() const
{
    DatabaseWidget* dbWidget = m_dbTabWidget->currentDatabaseWidget();
    if (!dbWidget) {
        return false;
    }

    return dbWidget->currentMode() == DatabaseWidget::ViewMode || dbWidget->currentMode() == DatabaseWidget::EditMode;
}

bool BrowserService::openDatabase(bool triggerUnlock)
{
    if (!BrowserSettings::unlockDatabase()) {
        return false;
    }

    DatabaseWidget* dbWidget = m_dbTabWidget->currentDatabaseWidget();
    if (!dbWidget) {
        return false;
    }

    if (dbWidget->currentMode() == DatabaseWidget::ViewMode || dbWidget->currentMode() == DatabaseWidget::EditMode) {
        return true;
    }

    if (triggerUnlock) {
        KEEPASSXC_MAIN_WINDOW->bringToFront();
        m_bringToFrontRequested = true;
    }

    return false;
}

void BrowserService::lockDatabase()
{
    if (thread() != QThread::currentThread()) {
        QMetaObject::invokeMethod(this, "lockDatabase", Qt::BlockingQueuedConnection);
    }

    DatabaseWidget* dbWidget = m_dbTabWidget->currentDatabaseWidget();
    if (!dbWidget) {
        return;
    }

    if (dbWidget->currentMode() == DatabaseWidget::ViewMode || dbWidget->currentMode() == DatabaseWidget::EditMode) {
        dbWidget->lock();
    }
}

QString BrowserService::getDatabaseRootUuid()
{
    Database* db = getDatabase();
    if (!db) {
        return QString();
    }

    Group* rootGroup = db->rootGroup();
    if (!rootGroup) {
        return QString();
    }

    return rootGroup->uuid().toHex();
}

QString BrowserService::getDatabaseRecycleBinUuid()
{
    Database* db = getDatabase();
    if (!db) {
        return QString();
    }

    Group* recycleBin = db->metadata()->recycleBin();
    if (!recycleBin) {
        return QString();
    }
    return recycleBin->uuid().toHex();
}

Entry* BrowserService::getConfigEntry(bool create)
{
    Entry* entry = nullptr;
    Database* db = getDatabase();
    if (!db) {
        return nullptr;
    }

    entry = db->resolveEntry(KEEPASSXCBROWSER_UUID);
    if (!entry && create) {
        entry = new Entry();
        entry->setTitle(QLatin1String(KEEPASSXCBROWSER_NAME));
        entry->setUuid(KEEPASSXCBROWSER_UUID);
        entry->setAutoTypeEnabled(false);
        entry->setGroup(db->rootGroup());
        return entry;
    }

    if (entry && entry->group() == db->metadata()->recycleBin()) {
        if (!create) {
            return nullptr;
        } else {
            entry->setGroup(db->rootGroup());
            return entry;
        }
    }

    return entry;
}

QString BrowserService::storeKey(const QString& key)
{
    QString id;

    if (thread() != QThread::currentThread()) {
        QMetaObject::invokeMethod(
            this, "storeKey", Qt::BlockingQueuedConnection, Q_RETURN_ARG(QString, id), Q_ARG(const QString&, key));
        return id;
    }

    Entry* config = getConfigEntry(true);
    if (!config) {
        return {};
    }

    bool contains;
    QMessageBox::StandardButton dialogResult = QMessageBox::No;

    do {
        QInputDialog keyDialog;
        keyDialog.setWindowTitle(tr("KeePassXC: New key association request"));
        keyDialog.setLabelText(tr("You have received an association request for the above key.\n\n"
                                  "If you would like to allow it access to your KeePassXC database,\n"
                                  "give it a unique name to identify and accept it."));
        keyDialog.setOkButtonText(tr("Save and allow access"));
        keyDialog.setWindowFlags(keyDialog.windowFlags() | Qt::WindowStaysOnTopHint);
        keyDialog.show();
        keyDialog.activateWindow();
        keyDialog.raise();
        auto ok = keyDialog.exec();

        id = keyDialog.textValue();

        if (ok != QDialog::Accepted || id.isEmpty()) {
            return {};
        }

        contains = config->attributes()->contains(QLatin1String(ASSOCIATE_KEY_PREFIX) + id);
        if (contains) {
            dialogResult = QMessageBox::warning(nullptr,
                                                tr("KeePassXC: Overwrite existing key?"),
                                                tr("A shared encryption key with the name \"%1\" "
                                                   "already exists.\nDo you want to overwrite it?")
                                                    .arg(id),
                                                QMessageBox::Yes | QMessageBox::No);
        }
    } while (contains && dialogResult == QMessageBox::No);

    config->attributes()->set(QLatin1String(ASSOCIATE_KEY_PREFIX) + id, key, true);
    return id;
}

QString BrowserService::getKey(const QString& id)
{
    Entry* config = getConfigEntry();
    if (!config) {
        return QString();
    }

    return config->attributes()->value(QLatin1String(ASSOCIATE_KEY_PREFIX) + id);
}

<<<<<<< HEAD
QJsonArray BrowserService::findMatchingEntries(const QString& id,
                                               const QString& url,
                                               const QString& submitUrl,
                                               const QString& realm)
=======
QJsonArray BrowserService::findMatchingEntries(const QString& id, const QString& url, const QString& submitUrl, const QString& realm, const StringPairList& keyList)
>>>>>>> 2bb72eba
{
    QJsonArray result;
    if (thread() != QThread::currentThread()) {
        QMetaObject::invokeMethod(this,
                                  "findMatchingEntries",
                                  Qt::BlockingQueuedConnection,
                                  Q_RETURN_ARG(QJsonArray, result),
                                  Q_ARG(const QString&, id),
                                  Q_ARG(const QString&, url),
                                  Q_ARG(const QString&, submitUrl),
                                  Q_ARG(const QString&, realm),
                                  Q_ARG(const StringPairList&, keyList));
        return result;
    }

    const bool alwaysAllowAccess = BrowserSettings::alwaysAllowAccess();
    const QString host = QUrl(url).host();
    const QString submitHost = QUrl(submitUrl).host();

    // Check entries for authorization
    QList<Entry*> pwEntriesToConfirm;
    QList<Entry*> pwEntries;
    for (Entry* entry : searchEntries(url, keyList)) {
        switch (checkAccess(entry, host, submitHost, realm)) {
        case Denied:
            continue;

        case Unknown:
            if (alwaysAllowAccess) {
                pwEntries.append(entry);
            } else {
                pwEntriesToConfirm.append(entry);
            }
            break;

        case Allowed:
            pwEntries.append(entry);
            break;
        }
    }

    // Confirm entries
    if (confirmEntries(pwEntriesToConfirm, url, host, submitHost, realm)) {
        pwEntries.append(pwEntriesToConfirm);
    }

    if (pwEntries.isEmpty()) {
        return QJsonArray();
    }

    // Sort results
    pwEntries = sortEntries(pwEntries, host, submitUrl);

    // Fill the list
    for (Entry* entry : pwEntries) {
        result << prepareEntry(entry);
    }

    return result;
}

void BrowserService::addEntry(const QString&,
                              const QString& login,
                              const QString& password,
                              const QString& url,
                              const QString& submitUrl,
                              const QString& realm)
{
    Group* group = findCreateAddEntryGroup();
    if (!group) {
        return;
    }

    Entry* entry = new Entry();
    entry->setUuid(Uuid::random());
    entry->setTitle(QUrl(url).host());
    entry->setUrl(url);
    entry->setIcon(KEEPASSXCBROWSER_DEFAULT_ICON);
    entry->setUsername(login);
    entry->setPassword(password);
    entry->setGroup(group);

    const QString host = QUrl(url).host();
    const QString submitHost = QUrl(submitUrl).host();
    BrowserEntryConfig config;
    config.allow(host);

    if (!submitHost.isEmpty()) {
        config.allow(submitHost);
    }
    if (!realm.isEmpty()) {
        config.setRealm(realm);
    }
    config.save(entry);
}

void BrowserService::updateEntry(const QString& id,
                                 const QString& uuid,
                                 const QString& login,
                                 const QString& password,
                                 const QString& url)
{
    if (thread() != QThread::currentThread()) {
        QMetaObject::invokeMethod(this,
                                  "updateEntry",
                                  Qt::BlockingQueuedConnection,
                                  Q_ARG(const QString&, id),
                                  Q_ARG(const QString&, uuid),
                                  Q_ARG(const QString&, login),
                                  Q_ARG(const QString&, password),
                                  Q_ARG(const QString&, url));
    }

    Database* db = getDatabase();
    if (!db) {
        return;
    }

    Entry* entry = db->resolveEntry(Uuid::fromHex(uuid));
    if (!entry) {
        return;
    }

    QString username = entry->username();
    if (username.isEmpty()) {
        return;
    }

<<<<<<< HEAD
    if (username.compare(login, Qt::CaseSensitive) != 0
        || entry->password().compare(password, Qt::CaseSensitive) != 0) {
        QMessageBox::StandardButton dialogResult = QMessageBox::No;
        if (!BrowserSettings::alwaysAllowUpdate()) {
            dialogResult = QMessageBox::warning(
                0,
                tr("KeePassXC: Update Entry"),
                tr("Do you want to update the information in %1 - %2?").arg(QUrl(url).host()).arg(username),
                QMessageBox::Yes | QMessageBox::No);
=======
    if (username.compare(login, Qt::CaseSensitive) != 0 || entry->password().compare(password, Qt::CaseSensitive) != 0) {
        int dialogResult = QMessageBox::No;
        if (!BrowserSettings::alwaysAllowUpdate()) {
            QMessageBox msgBox;
            msgBox.setWindowTitle(tr("KeePassXC: Update Entry"));
            msgBox.setText(tr("Do you want to update the information in %1 - %2?").arg(QUrl(url).host()).arg(username));
            msgBox.setStandardButtons(QMessageBox::Yes);
            msgBox.addButton(QMessageBox::No);
            msgBox.setDefaultButton(QMessageBox::No);
            msgBox.setWindowFlags(Qt::WindowStaysOnTopHint);
            msgBox.activateWindow();
            msgBox.raise();
            dialogResult = msgBox.exec();
>>>>>>> 2bb72eba
        }

        if (BrowserSettings::alwaysAllowUpdate() || dialogResult == QMessageBox::Yes) {
            entry->beginUpdate();
            entry->setUsername(login);
            entry->setPassword(password);
            entry->endUpdate();
        }
    }
}

QList<Entry*> BrowserService::searchEntries(Database* db, const QString& hostname)
{
    QList<Entry*> entries;
    Group* rootGroup = db->rootGroup();
    if (!rootGroup) {
        return entries;
    }

    for (Entry* entry : EntrySearcher().search(hostname, rootGroup, Qt::CaseInsensitive)) {
        QString title = entry->title();
        QString url = entry->url();

        // Filter to match hostname in Title and Url fields
        if ((!title.isEmpty() && hostname.contains(title)) || (!url.isEmpty() && hostname.contains(url))
            || (matchUrlScheme(title) && hostname.endsWith(QUrl(title).host()))
            || (matchUrlScheme(url) && hostname.endsWith(QUrl(url).host()))) {
            entries.append(entry);
        }
    }

    return entries;
}

QList<Entry*> BrowserService::searchEntries(const QString& text, const StringPairList& keyList)
{
    // Get the list of databases to search
    QList<Database*> databases;
    if (BrowserSettings::searchInAllDatabases()) {
        const int count = m_dbTabWidget->count();
        for (int i = 0; i < count; ++i) {
            if (DatabaseWidget* dbWidget = qobject_cast<DatabaseWidget*>(m_dbTabWidget->widget(i))) {
                if (Database* db = dbWidget->database()) {
                     // Check if database is connected with KeePassXC-Browser
                    for (const StringPair keyPair : keyList) {
                        Entry* entry = db->resolveEntry(KEEPASSXCBROWSER_UUID);
                        if (entry) {
                            QString key = entry->attributes()->value(QLatin1String(ASSOCIATE_KEY_PREFIX) + keyPair.first);
                            if (!key.isEmpty() && keyPair.second == key) {
                                databases << db;
                            }
                        }
                    }
                }
            }
        }
    } else if (Database* db = getDatabase()) {
        databases << db;
    }

    // Search entries matching the hostname
    QString hostname = QUrl(text).host();
    QList<Entry*> entries;
    do {
        for (Database* db : databases) {
            entries << searchEntries(db, hostname);
        }
    } while (entries.isEmpty() && removeFirstDomain(hostname));

    return entries;
}

void BrowserService::removeSharedEncryptionKeys()
{
    if (!isDatabaseOpened()) {
        QMessageBox::critical(0,
                              tr("KeePassXC: Database locked!"),
                              tr("The active database is locked!\n"
                                 "Please unlock the selected database or choose another one which is unlocked."),
                              QMessageBox::Ok);
        return;
    }

    Entry* entry = getConfigEntry();
    if (!entry) {
        QMessageBox::information(0,
                                 tr("KeePassXC: Settings not available!"),
                                 tr("The active database does not contain a settings entry."),
                                 QMessageBox::Ok);
        return;
    }

    QStringList keysToRemove;
    for (const QString& key : entry->attributes()->keys()) {
        if (key.startsWith(ASSOCIATE_KEY_PREFIX)) {
            keysToRemove << key;
        }
    }

    if (keysToRemove.isEmpty()) {
        QMessageBox::information(0,
                                 tr("KeePassXC: No keys found"),
                                 tr("No shared encryption keys found in KeePassXC settings."),
                                 QMessageBox::Ok);
        return;
    }

    entry->beginUpdate();
    for (const QString& key : keysToRemove) {
        entry->attributes()->remove(key);
    }
    entry->endUpdate();

    const int count = keysToRemove.count();
    QMessageBox::information(0,
                             tr("KeePassXC: Removed keys from database"),
                             tr("Successfully removed %n encryption key(s) from KeePassXC settings.", "", count),
                             QMessageBox::Ok);
}

void BrowserService::removeStoredPermissions()
{
    if (!isDatabaseOpened()) {
        QMessageBox::critical(0,
                              tr("KeePassXC: Database locked!"),
                              tr("The active database is locked!\n"
                                 "Please unlock the selected database or choose another one which is unlocked."),
                              QMessageBox::Ok);
        return;
    }

    Database* db = m_dbTabWidget->currentDatabaseWidget()->database();
    if (!db) {
        return;
    }

    QList<Entry*> entries = db->rootGroup()->entriesRecursive();

    QProgressDialog progress(tr("Removing stored permissions…"), tr("Abort"), 0, entries.count());
    progress.setWindowModality(Qt::WindowModal);

    uint counter = 0;
    for (Entry* entry : entries) {
        if (progress.wasCanceled()) {
            return;
        }

        if (entry->attributes()->contains(KEEPASSXCBROWSER_NAME)) {
            entry->beginUpdate();
            entry->attributes()->remove(KEEPASSXCBROWSER_NAME);
            entry->endUpdate();
            ++counter;
        }
        progress.setValue(progress.value() + 1);
    }
    progress.reset();

    if (counter > 0) {
        QMessageBox::information(0,
                                 tr("KeePassXC: Removed permissions"),
                                 tr("Successfully removed permissions from %n entry(s).", "", counter),
                                 QMessageBox::Ok);
    } else {
        QMessageBox::information(0,
                                 tr("KeePassXC: No entry with permissions found!"),
                                 tr("The active database does not contain an entry with permissions."),
                                 QMessageBox::Ok);
    }
}

QList<Entry*> BrowserService::sortEntries(QList<Entry*>& pwEntries, const QString& host, const QString& entryUrl)
{
    QUrl url(entryUrl);
    if (url.scheme().isEmpty()) {
        url.setScheme("http");
    }

    const QString submitUrl = url.toString(QUrl::StripTrailingSlash);
    const QString baseSubmitUrl =
        url.toString(QUrl::StripTrailingSlash | QUrl::RemovePath | QUrl::RemoveQuery | QUrl::RemoveFragment);

    // Build map of prioritized entries
    QMultiMap<int, Entry*> priorities;
    for (Entry* entry : pwEntries) {
        priorities.insert(sortPriority(entry, host, submitUrl, baseSubmitUrl), entry);
    }

    QList<Entry*> results;
    QString field = BrowserSettings::sortByTitle() ? "Title" : "UserName";
    for (int i = 100; i >= 0; i -= 5) {
        if (priorities.count(i) > 0) {
            // Sort same priority entries by Title or UserName
            auto entries = priorities.values(i);
            std::sort(entries.begin(), entries.end(), [&priorities, &field](Entry* left, Entry* right) {
                return QString::localeAwareCompare(left->attributes()->value(field), right->attributes()->value(field)) < 0;
            });
            results << entries;
            if (BrowserSettings::bestMatchOnly() && !pwEntries.isEmpty()) {
                // Early out once we find the highest batch of matches
                break;
            }
        }
    }

    return results;
}

bool BrowserService::confirmEntries(QList<Entry*>& pwEntriesToConfirm,
                                    const QString& url,
                                    const QString& host,
                                    const QString& submitHost,
                                    const QString& realm)
{
    if (pwEntriesToConfirm.isEmpty() || m_dialogActive) {
        return false;
    }

    m_dialogActive = true;
    BrowserAccessControlDialog accessControlDialog;
    accessControlDialog.setUrl(url);
    accessControlDialog.setItems(pwEntriesToConfirm);

    int res = accessControlDialog.exec();
    if (accessControlDialog.remember()) {
        for (Entry* entry : pwEntriesToConfirm) {
            BrowserEntryConfig config;
            config.load(entry);
            if (res == QDialog::Accepted) {
                config.allow(host);
                if (!submitHost.isEmpty() && host != submitHost)
                    config.allow(submitHost);
            } else if (res == QDialog::Rejected) {
                config.deny(host);
                if (!submitHost.isEmpty() && host != submitHost) {
                    config.deny(submitHost);
                }
            }
            if (!realm.isEmpty()) {
                config.setRealm(realm);
            }
            config.save(entry);
        }
    }

    m_dialogActive = false;
    if (res == QDialog::Accepted) {
        return true;
    }

    return false;
}

QJsonObject BrowserService::prepareEntry(const Entry* entry)
{
    QJsonObject res;
    res["login"] = entry->resolveMultiplePlaceholders(entry->username());
    res["password"] = entry->resolveMultiplePlaceholders(entry->password());
    res["name"] = entry->resolveMultiplePlaceholders(entry->title());
    res["uuid"] = entry->resolveMultiplePlaceholders(entry->uuid().toHex());

    if (entry->hasTotp()) {
        res["totp"] = entry->totp();
    }

    if (BrowserSettings::supportKphFields()) {
        const EntryAttributes* attr = entry->attributes();
        QJsonArray stringFields;
        for (const QString& key : attr->keys()) {
            if (key.startsWith(QLatin1String("KPH: "))) {
                QJsonObject sField;
                sField[key] = entry->resolveMultiplePlaceholders(attr->value(key));
                stringFields << sField;
            }
        }
        res["stringFields"] = stringFields;
    }
    return res;
}

BrowserService::Access
BrowserService::checkAccess(const Entry* entry, const QString& host, const QString& submitHost, const QString& realm)
{
    BrowserEntryConfig config;
    if (!config.load(entry)) {
        return Unknown;
    }
    if ((config.isAllowed(host)) && (submitHost.isEmpty() || config.isAllowed(submitHost))) {
        return Allowed;
    }
    if ((config.isDenied(host)) || (!submitHost.isEmpty() && config.isDenied(submitHost))) {
        return Denied;
    }
    if (!realm.isEmpty() && config.realm() != realm) {
        return Denied;
    }
    return Unknown;
}

Group* BrowserService::findCreateAddEntryGroup()
{
    Database* db = getDatabase();
    if (!db) {
        return nullptr;
    }

    Group* rootGroup = db->rootGroup();
    if (!rootGroup) {
        return nullptr;
    }

    const QString groupName =
        QLatin1String(KEEPASSXCBROWSER_GROUP_NAME); // TODO: setting to decide where new keys are created

    for (const Group* g : rootGroup->groupsRecursive(true)) {
        if (g->name() == groupName) {
            return db->resolveGroup(g->uuid());
        }
    }

    Group* group = new Group();
    group->setUuid(Uuid::random());
    group->setName(groupName);
    group->setIcon(KEEPASSXCBROWSER_DEFAULT_ICON);
    group->setParent(rootGroup);
    return group;
}

int BrowserService::sortPriority(const Entry* entry,
                                 const QString& host,
                                 const QString& submitUrl,
                                 const QString& baseSubmitUrl) const
{
    QUrl url(entry->url());
    if (url.scheme().isEmpty()) {
        url.setScheme("http");
    }
    const QString entryURL = url.toString(QUrl::StripTrailingSlash);
    const QString baseEntryURL =
        url.toString(QUrl::StripTrailingSlash | QUrl::RemovePath | QUrl::RemoveQuery | QUrl::RemoveFragment);

    if (submitUrl == entryURL) {
        return 100;
    }
    if (submitUrl.startsWith(entryURL) && entryURL != host && baseSubmitUrl != entryURL) {
        return 90;
    }
    if (submitUrl.startsWith(baseEntryURL) && entryURL != host && baseSubmitUrl != baseEntryURL) {
        return 80;
    }
    if (entryURL == host) {
        return 70;
    }
    if (entryURL == baseSubmitUrl) {
        return 60;
    }
    if (entryURL.startsWith(submitUrl)) {
        return 50;
    }
    if (entryURL.startsWith(baseSubmitUrl) && baseSubmitUrl != host) {
        return 40;
    }
    if (submitUrl.startsWith(entryURL)) {
        return 30;
    }
    if (submitUrl.startsWith(baseEntryURL)) {
        return 20;
    }
    if (entryURL.startsWith(host)) {
        return 10;
    }
    if (host.startsWith(entryURL)) {
        return 5;
    }
    return 0;
}

bool BrowserService::matchUrlScheme(const QString& url)
{
    QUrl address(url);
    return !address.scheme().isEmpty();
}

bool BrowserService::removeFirstDomain(QString& hostname)
{
    int pos = hostname.indexOf(".");
    if (pos < 0) {
        return false;
    }

    // Don't remove the second-level domain if it's the only one
    if (hostname.count(".") > 1) {
        hostname = hostname.mid(pos + 1);
        return !hostname.isEmpty();
    }

    // Nothing removed
    return false;
}

Database* BrowserService::getDatabase()
{
    if (DatabaseWidget* dbWidget = m_dbTabWidget->currentDatabaseWidget()) {
        if (Database* db = dbWidget->database()) {
            return db;
        }
    }
    return nullptr;
}

void BrowserService::databaseLocked(DatabaseWidget* dbWidget)
{
    if (dbWidget) {
        emit databaseLocked();
    }
}

void BrowserService::databaseUnlocked(DatabaseWidget* dbWidget)
{
    if (dbWidget) {
        if (m_bringToFrontRequested) {
            KEEPASSXC_MAIN_WINDOW->lower();
            m_bringToFrontRequested = false;
        }
        emit databaseUnlocked();
    }
}

void BrowserService::activateDatabaseChanged(DatabaseWidget* dbWidget)
{
    if (dbWidget) {
        auto currentMode = dbWidget->currentMode();
        if (currentMode == DatabaseWidget::ViewMode || currentMode == DatabaseWidget::EditMode) {
            emit databaseUnlocked();
        } else {
            emit databaseLocked();
        }
    }
}<|MERGE_RESOLUTION|>--- conflicted
+++ resolved
@@ -44,16 +44,10 @@
 static const char KEEPASSXCBROWSER_GROUP_NAME[] = "KeePassXC-Browser Passwords";
 static int KEEPASSXCBROWSER_DEFAULT_ICON = 1;
 
-<<<<<<< HEAD
 BrowserService::BrowserService(DatabaseTabWidget* parent)
     : m_dbTabWidget(parent)
     , m_dialogActive(false)
-=======
-BrowserService::BrowserService(DatabaseTabWidget* parent) :
-    m_dbTabWidget(parent),
-    m_dialogActive(false),
-    m_bringToFrontRequested(false)
->>>>>>> 2bb72eba
+    , m_bringToFrontRequested(false)
 {
     connect(m_dbTabWidget, SIGNAL(databaseLocked(DatabaseWidget*)), this, SLOT(databaseLocked(DatabaseWidget*)));
     connect(m_dbTabWidget, SIGNAL(databaseUnlocked(DatabaseWidget*)), this, SLOT(databaseUnlocked(DatabaseWidget*)));
@@ -233,14 +227,11 @@
     return config->attributes()->value(QLatin1String(ASSOCIATE_KEY_PREFIX) + id);
 }
 
-<<<<<<< HEAD
 QJsonArray BrowserService::findMatchingEntries(const QString& id,
                                                const QString& url,
                                                const QString& submitUrl,
-                                               const QString& realm)
-=======
-QJsonArray BrowserService::findMatchingEntries(const QString& id, const QString& url, const QString& submitUrl, const QString& realm, const StringPairList& keyList)
->>>>>>> 2bb72eba
+                                               const QString& realm,
+                                               const StringPairList& keyList)
 {
     QJsonArray result;
     if (thread() != QThread::currentThread()) {
@@ -369,17 +360,6 @@
         return;
     }
 
-<<<<<<< HEAD
-    if (username.compare(login, Qt::CaseSensitive) != 0
-        || entry->password().compare(password, Qt::CaseSensitive) != 0) {
-        QMessageBox::StandardButton dialogResult = QMessageBox::No;
-        if (!BrowserSettings::alwaysAllowUpdate()) {
-            dialogResult = QMessageBox::warning(
-                0,
-                tr("KeePassXC: Update Entry"),
-                tr("Do you want to update the information in %1 - %2?").arg(QUrl(url).host()).arg(username),
-                QMessageBox::Yes | QMessageBox::No);
-=======
     if (username.compare(login, Qt::CaseSensitive) != 0 || entry->password().compare(password, Qt::CaseSensitive) != 0) {
         int dialogResult = QMessageBox::No;
         if (!BrowserSettings::alwaysAllowUpdate()) {
@@ -393,7 +373,6 @@
             msgBox.activateWindow();
             msgBox.raise();
             dialogResult = msgBox.exec();
->>>>>>> 2bb72eba
         }
 
         if (BrowserSettings::alwaysAllowUpdate() || dialogResult == QMessageBox::Yes) {
