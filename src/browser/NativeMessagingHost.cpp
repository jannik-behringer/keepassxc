/*
*  Copyright (C) 2017 Sami Vänttinen <sami.vanttinen@protonmail.com>
*  Copyright (C) 2017 KeePassXC Team <team@keepassxc.org>
*
*  This program is free software: you can redistribute it and/or modify
*  it under the terms of the GNU General Public License as published by
*  the Free Software Foundation, either version 3 of the License, or
*  (at your option) any later version.
*
*  This program is distributed in the hope that it will be useful,
*  but WITHOUT ANY WARRANTY; without even the implied warranty of
*  MERCHANTABILITY or FITNESS FOR A PARTICULAR PURPOSE.  See the
*  GNU General Public License for more details.
*
*  You should have received a copy of the GNU General Public License
*  along with this program.  If not, see <http://www.gnu.org/licenses/>.
*/

#include "NativeMessagingHost.h"
#include "BrowserSettings.h"
#include "sodium.h"
#include <QMutexLocker>
#include <QtNetwork>
#include <iostream>

<<<<<<< HEAD
NativeMessagingHost::NativeMessagingHost(DatabaseTabWidget* parent)
    : NativeMessagingBase()
    , m_mutex(QMutex::Recursive)
    , m_browserClients(m_browserService)
    , m_browserService(parent)
=======
#ifdef Q_OS_WIN
#include <Winsock2.h>
#endif

NativeMessagingHost::NativeMessagingHost(DatabaseTabWidget* parent, const bool enabled) :
    NativeMessagingBase(enabled),
    m_mutex(QMutex::Recursive),
    m_browserClients(m_browserService),
    m_browserService(parent)
>>>>>>> 2bb72eba
{
    m_localServer.reset(new QLocalServer(this));
    m_localServer->setSocketOptions(QLocalServer::UserAccessOption);
    m_running.store(false);

    if (BrowserSettings::isEnabled() && !m_running) {
        run();
    }

    connect(&m_browserService, SIGNAL(databaseLocked()), this, SLOT(databaseLocked()));
    connect(&m_browserService, SIGNAL(databaseUnlocked()), this, SLOT(databaseUnlocked()));
}

NativeMessagingHost::~NativeMessagingHost()
{
    stop();
}

int NativeMessagingHost::init()
{
    QMutexLocker locker(&m_mutex);
    return sodium_init();
}

void NativeMessagingHost::run()
{
    QMutexLocker locker(&m_mutex);
    if (!m_running.load() && init() == -1) {
        return;
    }

    // Update KeePassXC/keepassxc-proxy binary paths to Native Messaging scripts
    if (BrowserSettings::updateBinaryPath()) {
        BrowserSettings::updateBinaryPaths(BrowserSettings::useCustomProxy() ? BrowserSettings::customProxyLocation()
                                                                             : "");
    }

    m_running.store(true);
#ifdef Q_OS_WIN
    m_future =
        QtConcurrent::run(this, static_cast<void (NativeMessagingHost::*)()>(&NativeMessagingHost::readNativeMessages));
#endif

    if (BrowserSettings::supportBrowserProxy()) {
        QString serverPath = getLocalServerPath();
        QFile::remove(serverPath);

        // Ensure that STDIN is not being listened when proxy is used
        if (m_notifier->isEnabled()) {
            m_notifier->setEnabled(false);
        }

        if (m_localServer->isListening()) {
            m_localServer->close();
        }

        m_localServer->listen(serverPath);
        connect(m_localServer.data(), SIGNAL(newConnection()), this, SLOT(newLocalConnection()));
    } else {
        m_localServer->close();
    }
}

void NativeMessagingHost::stop()
{
    databaseLocked();
    QMutexLocker locker(&m_mutex);
    m_socketList.clear();
    m_running.testAndSetOrdered(true, false);
    m_future.waitForFinished();
    m_localServer->close();
}

void NativeMessagingHost::readLength()
{
    quint32 length = 0;
    std::cin.read(reinterpret_cast<char*>(&length), 4);
    if (!std::cin.eof() && length > 0) {
        readStdIn(length);
    } else {
        m_notifier->setEnabled(false);
    }
}

void NativeMessagingHost::readStdIn(const quint32 length)
{
    if (length <= 0) {
        return;
    }

    QByteArray arr;
    arr.reserve(length);

    QMutexLocker locker(&m_mutex);

    for (quint32 i = 0; i < length; ++i) {
        int c = std::getchar();
        if (c == EOF) {
            // message ended prematurely, ignore it and return
            return;
        }
        arr.append(static_cast<char>(c));
    }

    if (arr.length() > 0) {
        sendReply(m_browserClients.readResponse(arr));
    }
}

void NativeMessagingHost::newLocalConnection()
{
    QLocalSocket* socket = m_localServer->nextPendingConnection();
    if (socket) {
        connect(socket, SIGNAL(readyRead()), this, SLOT(newLocalMessage()));
        connect(socket, SIGNAL(disconnected()), this, SLOT(disconnectSocket()));
    }
}

void NativeMessagingHost::newLocalMessage()
{
    QLocalSocket* socket = qobject_cast<QLocalSocket*>(QObject::sender());
    if (!socket || socket->bytesAvailable() <= 0) {
        return;
    }

    socket->setReadBufferSize(NATIVE_MSG_MAX_LENGTH);
    int socketDesc = socket->socketDescriptor();
    if (socketDesc) {
        int max = NATIVE_MSG_MAX_LENGTH;
        setsockopt(socketDesc, SOL_SOCKET, SO_SNDBUF, reinterpret_cast<char*>(&max), sizeof(max));
    }

    QByteArray arr = socket->readAll();
    if (arr.isEmpty()) {
        return;
    }

    QMutexLocker locker(&m_mutex);
    if (!m_socketList.contains(socket)) {
        m_socketList.push_back(socket);
    }

    QString reply = jsonToString(m_browserClients.readResponse(arr));
    if (socket && socket->isValid() && socket->state() == QLocalSocket::ConnectedState) {
        QByteArray arr = reply.toUtf8();
        socket->write(arr.constData(), arr.length());
        socket->flush();
    }
}

void NativeMessagingHost::sendReplyToAllClients(const QJsonObject& json)
{
    QString reply = jsonToString(json);
    QMutexLocker locker(&m_mutex);
    for (const auto socket : m_socketList) {
        if (socket && socket->isValid() && socket->state() == QLocalSocket::ConnectedState) {
            QByteArray arr = reply.toUtf8();
            socket->write(arr.constData(), arr.length());
            socket->flush();
        }
    }
}

void NativeMessagingHost::disconnectSocket()
{
    QLocalSocket* socket(qobject_cast<QLocalSocket*>(QObject::sender()));
    QMutexLocker locker(&m_mutex);
    for (auto s : m_socketList) {
        if (s == socket) {
            m_socketList.removeOne(s);
        }
    }
}

void NativeMessagingHost::removeSharedEncryptionKeys()
{
    QMutexLocker locker(&m_mutex);
    m_browserService.removeSharedEncryptionKeys();
}

void NativeMessagingHost::removeStoredPermissions()
{
    QMutexLocker locker(&m_mutex);
    m_browserService.removeStoredPermissions();
}

void NativeMessagingHost::databaseLocked()
{
    QJsonObject response;
    response["action"] = "database-locked";
    sendReplyToAllClients(response);
}

void NativeMessagingHost::databaseUnlocked()
{
    QJsonObject response;
    response["action"] = "database-unlocked";
    sendReplyToAllClients(response);
}<|MERGE_RESOLUTION|>--- conflicted
+++ resolved
@@ -23,23 +23,15 @@
 #include <QtNetwork>
 #include <iostream>
 
-<<<<<<< HEAD
-NativeMessagingHost::NativeMessagingHost(DatabaseTabWidget* parent)
-    : NativeMessagingBase()
+#ifdef Q_OS_WIN
+#include <Winsock2.h>
+#endif
+
+NativeMessagingHost::NativeMessagingHost(DatabaseTabWidget* parent, const bool enabled)
+    : NativeMessagingBase(enabled)
     , m_mutex(QMutex::Recursive)
     , m_browserClients(m_browserService)
     , m_browserService(parent)
-=======
-#ifdef Q_OS_WIN
-#include <Winsock2.h>
-#endif
-
-NativeMessagingHost::NativeMessagingHost(DatabaseTabWidget* parent, const bool enabled) :
-    NativeMessagingBase(enabled),
-    m_mutex(QMutex::Recursive),
-    m_browserClients(m_browserService),
-    m_browserService(parent)
->>>>>>> 2bb72eba
 {
     m_localServer.reset(new QLocalServer(this));
     m_localServer->setSocketOptions(QLocalServer::UserAccessOption);
