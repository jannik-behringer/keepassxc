/*
 *  Copyright (C) 2010 Felix Geyer <debfx@fobos.de>
 *  Copyright (C) 2017 KeePassXC Team <team@keepassxc.org>
 *
 *  This program is free software: you can redistribute it and/or modify
 *  it under the terms of the GNU General Public License as published by
 *  the Free Software Foundation, either version 2 or (at your option)
 *  version 3 of the License.
 *
 *  This program is distributed in the hope that it will be useful,
 *  but WITHOUT ANY WARRANTY; without even the implied warranty of
 *  MERCHANTABILITY or FITNESS FOR A PARTICULAR PURPOSE.  See the
 *  GNU General Public License for more details.
 *
 *  You should have received a copy of the GNU General Public License
 *  along with this program.  If not, see <http://www.gnu.org/licenses/>.
 */

#include "MainWindow.h"
#include "ui_MainWindow.h"

#include <QCloseEvent>
#include <QMimeData>
#include <QShortcut>
#include <QTimer>

#include "config-keepassx.h"

#include "autotype/AutoType.h"
#include "core/Config.h"
#include "core/FilePath.h"
#include "core/InactivityTimer.h"
#include "core/Metadata.h"
#include "format/KeePass2Writer.h"
#include "gui/AboutDialog.h"
#include "gui/DatabaseRepairWidget.h"
#include "gui/DatabaseWidget.h"
#include "gui/FileDialog.h"
#include "gui/MessageBox.h"
#include "gui/SearchWidget.h"

#ifdef WITH_XC_SSHAGENT
#include "sshagent/AgentSettingsPage.h"
#include "sshagent/SSHAgent.h"
#endif

#ifdef WITH_XC_BROWSER
#include "browser/BrowserOptionDialog.h"
#include "browser/BrowserSettings.h"
#include "browser/NativeMessagingHost.h"
#endif

#if defined(Q_OS_UNIX) && !defined(Q_OS_MAC) && !defined(QT_NO_DBUS)
#include "gui/MainWindowAdaptor.h"
#include <QList>
#include <QtDBus/QtDBus>
#endif

#include "gui/PasswordGeneratorWidget.h"
#include "gui/SettingsWidget.h"

#ifdef WITH_XC_BROWSER
class BrowserPlugin : public ISettingsPage
{
public:
    BrowserPlugin(DatabaseTabWidget* tabWidget)
    {
        m_nativeMessagingHost = QSharedPointer<NativeMessagingHost>(new NativeMessagingHost(tabWidget));
    }

    ~BrowserPlugin()
    {
    }

    QString name() override
    {
        return QObject::tr("Browser Integration");
    }

    QIcon icon() override
    {
        return FilePath::instance()->icon("apps", "internet-web-browser");
    }

    QWidget* createWidget() override
    {
        BrowserOptionDialog* dlg = new BrowserOptionDialog();
        QObject::connect(dlg,
                         SIGNAL(removeSharedEncryptionKeys()),
                         m_nativeMessagingHost.data(),
                         SLOT(removeSharedEncryptionKeys()));
        QObject::connect(
            dlg, SIGNAL(removeStoredPermissions()), m_nativeMessagingHost.data(), SLOT(removeStoredPermissions()));
        return dlg;
    }

    void loadSettings(QWidget* widget) override
    {
        qobject_cast<BrowserOptionDialog*>(widget)->loadSettings();
    }

    void saveSettings(QWidget* widget) override
    {
<<<<<<< HEAD
        qobject_cast<BrowserOptionDialog*>(widget)->saveSettings();
        if (BrowserSettings::isEnabled()) {
            m_nativeMessagingHost->run();
        } else {
            m_nativeMessagingHost->stop();
=======
        qobject_cast<OptionDialog*>(widget)->saveSettings();
        if (HttpSettings::isEnabled())
            m_service->start();
        else
            m_service->stop();
    }
private:
    Service* m_service;
};
#endif

#ifdef WITH_XC_BROWSER
class BrowserPlugin: public ISettingsPage
{
    public:
        BrowserPlugin(DatabaseTabWidget* tabWidget) {
            m_nativeMessagingHost = QSharedPointer<NativeMessagingHost>(new NativeMessagingHost(tabWidget, BrowserSettings::isEnabled()));
        }

        ~BrowserPlugin() {

        }

        QString name() override
        {
            return QObject::tr("Browser Integration");
        }

        QIcon icon() override
        {
            return FilePath::instance()->icon("apps", "internet-web-browser");
        }

        QWidget* createWidget() override {
            BrowserOptionDialog* dlg = new BrowserOptionDialog();
            QObject::connect(dlg, SIGNAL(removeSharedEncryptionKeys()), m_nativeMessagingHost.data(), SLOT(removeSharedEncryptionKeys()));
            QObject::connect(dlg, SIGNAL(removeStoredPermissions()), m_nativeMessagingHost.data(), SLOT(removeStoredPermissions()));
            return dlg;
        }

        void loadSettings(QWidget* widget) override
        {
            qobject_cast<BrowserOptionDialog*>(widget)->loadSettings();
>>>>>>> 2bb72eba
        }
    }

private:
    QSharedPointer<NativeMessagingHost> m_nativeMessagingHost;
};
#endif

const QString MainWindow::BaseWindowTitle = "KeePassXC";

MainWindow::MainWindow()
    : m_ui(new Ui::MainWindow())
    , m_trayIcon(nullptr)
    , m_appExitCalled(false)
    , m_appExiting(false)
{
    m_ui->setupUi(this);

#if defined(Q_OS_UNIX) && !defined(Q_OS_MAC) && !defined(QT_NO_DBUS)
    new MainWindowAdaptor(this);
    QDBusConnection dbus = QDBusConnection::sessionBus();
    dbus.registerObject("/keepassxc", this);
    dbus.registerService("org.keepassxc.KeePassXC.MainWindow");
#endif

    setAcceptDrops(true);

    m_ui->toolBar->setContextMenuPolicy(Qt::PreventContextMenu);

    // Setup the search widget in the toolbar
    SearchWidget* search = new SearchWidget();
    search->connectSignals(m_actionMultiplexer);
    m_searchWidgetAction = m_ui->toolBar->addWidget(search);
    m_searchWidgetAction->setEnabled(false);

    m_countDefaultAttributes = m_ui->menuEntryCopyAttribute->actions().size();

    restoreGeometry(config()->get("GUI/MainWindowGeometry").toByteArray());
#ifdef WITH_XC_BROWSER
    m_ui->settingsWidget->addSettingsPage(new BrowserPlugin(m_ui->tabWidget));
#endif
#ifdef WITH_XC_SSHAGENT
    SSHAgent::init(this);
    connect(SSHAgent::instance(), SIGNAL(error(QString)), this, SLOT(showErrorMessage(QString)));
    m_ui->settingsWidget->addSettingsPage(new AgentSettingsPage(m_ui->tabWidget));
#endif

    setWindowIcon(filePath()->applicationIcon());
    m_ui->globalMessageWidget->setHidden(true);
    connect(m_ui->globalMessageWidget, &MessageWidget::linkActivated, &MessageWidget::openHttpUrl);
    connect(
        m_ui->globalMessageWidget, SIGNAL(showAnimationStarted()), m_ui->globalMessageWidgetContainer, SLOT(show()));
    connect(
        m_ui->globalMessageWidget, SIGNAL(hideAnimationFinished()), m_ui->globalMessageWidgetContainer, SLOT(hide()));

    m_clearHistoryAction = new QAction(tr("Clear history"), m_ui->menuFile);
    m_lastDatabasesActions = new QActionGroup(m_ui->menuRecentDatabases);
    connect(m_clearHistoryAction, SIGNAL(triggered()), this, SLOT(clearLastDatabases()));
    connect(m_lastDatabasesActions, SIGNAL(triggered(QAction*)), this, SLOT(openRecentDatabase(QAction*)));
    connect(m_ui->menuRecentDatabases, SIGNAL(aboutToShow()), this, SLOT(updateLastDatabasesMenu()));

    m_copyAdditionalAttributeActions = new QActionGroup(m_ui->menuEntryCopyAttribute);
    m_actionMultiplexer.connect(
        m_copyAdditionalAttributeActions, SIGNAL(triggered(QAction*)), SLOT(copyAttribute(QAction*)));
    connect(m_ui->menuEntryCopyAttribute, SIGNAL(aboutToShow()), this, SLOT(updateCopyAttributesMenu()));

    Qt::Key globalAutoTypeKey = static_cast<Qt::Key>(config()->get("GlobalAutoTypeKey").toInt());
    Qt::KeyboardModifiers globalAutoTypeModifiers =
        static_cast<Qt::KeyboardModifiers>(config()->get("GlobalAutoTypeModifiers").toInt());
    if (globalAutoTypeKey > 0 && globalAutoTypeModifiers > 0) {
        autoType()->registerGlobalShortcut(globalAutoTypeKey, globalAutoTypeModifiers);
    }

    m_ui->actionEntryAutoType->setVisible(autoType()->isAvailable());

    m_inactivityTimer = new InactivityTimer(this);
    connect(m_inactivityTimer, SIGNAL(inactivityDetected()), this, SLOT(lockDatabasesAfterInactivity()));
    applySettingsChanges();

    m_ui->actionDatabaseNew->setShortcut(Qt::CTRL + Qt::SHIFT + Qt::Key_N);
    setShortcut(m_ui->actionDatabaseOpen, QKeySequence::Open, Qt::CTRL + Qt::Key_O);
    setShortcut(m_ui->actionDatabaseSave, QKeySequence::Save, Qt::CTRL + Qt::Key_S);
    setShortcut(m_ui->actionDatabaseSaveAs, QKeySequence::SaveAs);
    setShortcut(m_ui->actionDatabaseClose, QKeySequence::Close, Qt::CTRL + Qt::Key_W);
    m_ui->actionLockDatabases->setShortcut(Qt::CTRL + Qt::Key_L);
    setShortcut(m_ui->actionQuit, QKeySequence::Quit, Qt::CTRL + Qt::Key_Q);
    setShortcut(m_ui->actionEntryNew, QKeySequence::New, Qt::CTRL + Qt::Key_N);
    m_ui->actionEntryEdit->setShortcut(Qt::CTRL + Qt::Key_E);
    m_ui->actionEntryDelete->setShortcut(Qt::CTRL + Qt::Key_D);
    m_ui->actionEntryDelete->setShortcut(Qt::Key_Delete);
    m_ui->actionEntryClone->setShortcut(Qt::CTRL + Qt::Key_K);
    m_ui->actionEntryTotp->setShortcut(Qt::CTRL + Qt::SHIFT + Qt::Key_T);
    m_ui->actionEntryCopyTotp->setShortcut(Qt::CTRL + Qt::Key_T);
    m_ui->actionEntryCopyUsername->setShortcut(Qt::CTRL + Qt::Key_B);
    m_ui->actionEntryCopyPassword->setShortcut(Qt::CTRL + Qt::Key_C);
    setShortcut(m_ui->actionEntryAutoType, QKeySequence::Paste, Qt::CTRL + Qt::Key_V);
    m_ui->actionEntryOpenUrl->setShortcut(Qt::CTRL + Qt::Key_U);
    m_ui->actionEntryCopyURL->setShortcut(Qt::CTRL + Qt::ALT + Qt::Key_U);

    new QShortcut(Qt::CTRL + Qt::Key_M, this, SLOT(showMinimized()));

    m_ui->actionDatabaseNew->setIcon(filePath()->icon("actions", "document-new"));
    m_ui->actionDatabaseOpen->setIcon(filePath()->icon("actions", "document-open"));
    m_ui->actionDatabaseSave->setIcon(filePath()->icon("actions", "document-save"));
    m_ui->actionDatabaseSaveAs->setIcon(filePath()->icon("actions", "document-save-as"));
    m_ui->actionDatabaseClose->setIcon(filePath()->icon("actions", "document-close"));
    m_ui->actionChangeDatabaseSettings->setIcon(filePath()->icon("actions", "document-edit"));
    m_ui->actionChangeMasterKey->setIcon(filePath()->icon("actions", "database-change-key", false));
    m_ui->actionLockDatabases->setIcon(filePath()->icon("actions", "document-encrypt", false));
    m_ui->actionQuit->setIcon(filePath()->icon("actions", "application-exit"));

    m_ui->actionEntryNew->setIcon(filePath()->icon("actions", "entry-new", false));
    m_ui->actionEntryClone->setIcon(filePath()->icon("actions", "entry-clone", false));
    m_ui->actionEntryEdit->setIcon(filePath()->icon("actions", "entry-edit", false));
    m_ui->actionEntryDelete->setIcon(filePath()->icon("actions", "entry-delete", false));
    m_ui->actionEntryAutoType->setIcon(filePath()->icon("actions", "auto-type", false));
    m_ui->actionEntryCopyUsername->setIcon(filePath()->icon("actions", "username-copy", false));
    m_ui->actionEntryCopyPassword->setIcon(filePath()->icon("actions", "password-copy", false));
    m_ui->actionEntryCopyURL->setIcon(filePath()->icon("actions", "url-copy", false));

    m_ui->actionGroupNew->setIcon(filePath()->icon("actions", "group-new", false));
    m_ui->actionGroupEdit->setIcon(filePath()->icon("actions", "group-edit", false));
    m_ui->actionGroupDelete->setIcon(filePath()->icon("actions", "group-delete", false));
    m_ui->actionGroupEmptyRecycleBin->setIcon(filePath()->icon("actions", "group-empty-trash", false));

    m_ui->actionSettings->setIcon(filePath()->icon("actions", "configure"));
    m_ui->actionPasswordGenerator->setIcon(filePath()->icon("actions", "password-generator", false));

    m_ui->actionAbout->setIcon(filePath()->icon("actions", "help-about"));

    m_actionMultiplexer.connect(
        SIGNAL(currentModeChanged(DatabaseWidget::Mode)), this, SLOT(setMenuActionState(DatabaseWidget::Mode)));
    m_actionMultiplexer.connect(SIGNAL(groupChanged()), this, SLOT(setMenuActionState()));
    m_actionMultiplexer.connect(SIGNAL(entrySelectionChanged()), this, SLOT(setMenuActionState()));
    m_actionMultiplexer.connect(SIGNAL(groupContextMenuRequested(QPoint)), this, SLOT(showGroupContextMenu(QPoint)));
    m_actionMultiplexer.connect(SIGNAL(entryContextMenuRequested(QPoint)), this, SLOT(showEntryContextMenu(QPoint)));

    // Notify search when the active database changes or gets locked
    connect(m_ui->tabWidget,
            SIGNAL(activateDatabaseChanged(DatabaseWidget*)),
            search,
            SLOT(databaseChanged(DatabaseWidget*)));
    connect(m_ui->tabWidget, SIGNAL(databaseLocked(DatabaseWidget*)), search, SLOT(databaseChanged()));

    connect(m_ui->tabWidget, SIGNAL(tabNameChanged()), SLOT(updateWindowTitle()));
    connect(m_ui->tabWidget, SIGNAL(currentChanged(int)), SLOT(updateWindowTitle()));
    connect(m_ui->tabWidget, SIGNAL(currentChanged(int)), SLOT(databaseTabChanged(int)));
    connect(m_ui->tabWidget, SIGNAL(currentChanged(int)), SLOT(setMenuActionState()));
    connect(m_ui->tabWidget, SIGNAL(databaseLocked(DatabaseWidget*)), SLOT(databaseStatusChanged(DatabaseWidget*)));
    connect(m_ui->tabWidget, SIGNAL(databaseUnlocked(DatabaseWidget*)), SLOT(databaseStatusChanged(DatabaseWidget*)));
    connect(m_ui->stackedWidget, SIGNAL(currentChanged(int)), SLOT(setMenuActionState()));
    connect(m_ui->stackedWidget, SIGNAL(currentChanged(int)), SLOT(updateWindowTitle()));
    connect(m_ui->settingsWidget, SIGNAL(accepted()), SLOT(applySettingsChanges()));
    connect(m_ui->settingsWidget, SIGNAL(apply()), SLOT(applySettingsChanges()));
    connect(m_ui->settingsWidget, SIGNAL(accepted()), SLOT(switchToDatabases()));
    connect(m_ui->settingsWidget, SIGNAL(rejected()), SLOT(switchToDatabases()));

    connect(m_ui->actionDatabaseNew, SIGNAL(triggered()), m_ui->tabWidget, SLOT(newDatabase()));
    connect(m_ui->actionDatabaseOpen, SIGNAL(triggered()), m_ui->tabWidget, SLOT(openDatabase()));
    connect(m_ui->actionDatabaseSave, SIGNAL(triggered()), m_ui->tabWidget, SLOT(saveDatabase()));
    connect(m_ui->actionDatabaseSaveAs, SIGNAL(triggered()), m_ui->tabWidget, SLOT(saveDatabaseAs()));
    connect(m_ui->actionDatabaseClose, SIGNAL(triggered()), m_ui->tabWidget, SLOT(closeDatabase()));
    connect(m_ui->actionDatabaseMerge, SIGNAL(triggered()), m_ui->tabWidget, SLOT(mergeDatabase()));
    connect(m_ui->actionChangeMasterKey, SIGNAL(triggered()), m_ui->tabWidget, SLOT(changeMasterKey()));
    connect(m_ui->actionChangeDatabaseSettings, SIGNAL(triggered()), m_ui->tabWidget, SLOT(changeDatabaseSettings()));
    connect(m_ui->actionImportCsv, SIGNAL(triggered()), m_ui->tabWidget, SLOT(importCsv()));
    connect(m_ui->actionImportKeePass1, SIGNAL(triggered()), m_ui->tabWidget, SLOT(importKeePass1Database()));
    connect(m_ui->actionRepairDatabase, SIGNAL(triggered()), this, SLOT(repairDatabase()));
    connect(m_ui->actionExportCsv, SIGNAL(triggered()), m_ui->tabWidget, SLOT(exportToCsv()));
    connect(m_ui->actionLockDatabases, SIGNAL(triggered()), m_ui->tabWidget, SLOT(lockDatabases()));
    connect(m_ui->actionQuit, SIGNAL(triggered()), SLOT(appExit()));

    m_actionMultiplexer.connect(m_ui->actionEntryNew, SIGNAL(triggered()), SLOT(createEntry()));
    m_actionMultiplexer.connect(m_ui->actionEntryClone, SIGNAL(triggered()), SLOT(cloneEntry()));
    m_actionMultiplexer.connect(m_ui->actionEntryEdit, SIGNAL(triggered()), SLOT(switchToEntryEdit()));
    m_actionMultiplexer.connect(m_ui->actionEntryDelete, SIGNAL(triggered()), SLOT(deleteEntries()));

    m_actionMultiplexer.connect(m_ui->actionEntryTotp, SIGNAL(triggered()), SLOT(showTotp()));
    m_actionMultiplexer.connect(m_ui->actionEntrySetupTotp, SIGNAL(triggered()), SLOT(setupTotp()));

    m_actionMultiplexer.connect(m_ui->actionEntryCopyTotp, SIGNAL(triggered()), SLOT(copyTotp()));
    m_actionMultiplexer.connect(m_ui->actionEntryCopyTitle, SIGNAL(triggered()), SLOT(copyTitle()));
    m_actionMultiplexer.connect(m_ui->actionEntryCopyUsername, SIGNAL(triggered()), SLOT(copyUsername()));
    m_actionMultiplexer.connect(m_ui->actionEntryCopyPassword, SIGNAL(triggered()), SLOT(copyPassword()));
    m_actionMultiplexer.connect(m_ui->actionEntryCopyURL, SIGNAL(triggered()), SLOT(copyURL()));
    m_actionMultiplexer.connect(m_ui->actionEntryCopyNotes, SIGNAL(triggered()), SLOT(copyNotes()));
    m_actionMultiplexer.connect(m_ui->actionEntryAutoType, SIGNAL(triggered()), SLOT(performAutoType()));
    m_actionMultiplexer.connect(m_ui->actionEntryOpenUrl, SIGNAL(triggered()), SLOT(openUrl()));

    m_actionMultiplexer.connect(m_ui->actionGroupNew, SIGNAL(triggered()), SLOT(createGroup()));
    m_actionMultiplexer.connect(m_ui->actionGroupEdit, SIGNAL(triggered()), SLOT(switchToGroupEdit()));
    m_actionMultiplexer.connect(m_ui->actionGroupDelete, SIGNAL(triggered()), SLOT(deleteGroup()));
    m_actionMultiplexer.connect(m_ui->actionGroupEmptyRecycleBin, SIGNAL(triggered()), SLOT(emptyRecycleBin()));

    connect(m_ui->actionSettings, SIGNAL(triggered()), SLOT(switchToSettings()));
    connect(m_ui->actionPasswordGenerator, SIGNAL(toggled(bool)), SLOT(switchToPasswordGen(bool)));
    connect(m_ui->passwordGeneratorWidget, SIGNAL(dialogTerminated()), SLOT(closePasswordGen()));

    connect(m_ui->welcomeWidget, SIGNAL(newDatabase()), SLOT(switchToNewDatabase()));
    connect(m_ui->welcomeWidget, SIGNAL(openDatabase()), SLOT(switchToOpenDatabase()));
    connect(m_ui->welcomeWidget, SIGNAL(openDatabaseFile(QString)), SLOT(switchToDatabaseFile(QString)));
    connect(m_ui->welcomeWidget, SIGNAL(importKeePass1Database()), SLOT(switchToKeePass1Database()));
    connect(m_ui->welcomeWidget, SIGNAL(importCsv()), SLOT(switchToImportCsv()));

    connect(m_ui->actionAbout, SIGNAL(triggered()), SLOT(showAboutDialog()));

#ifdef Q_OS_MAC
    setUnifiedTitleAndToolBarOnMac(true);
#endif

    connect(m_ui->tabWidget,
            SIGNAL(messageGlobal(QString, MessageWidget::MessageType)),
            this,
            SLOT(displayGlobalMessage(QString, MessageWidget::MessageType)));
    connect(m_ui->tabWidget, SIGNAL(messageDismissGlobal()), this, SLOT(hideGlobalMessage()));
    connect(m_ui->tabWidget,
            SIGNAL(messageTab(QString, MessageWidget::MessageType)),
            this,
            SLOT(displayTabMessage(QString, MessageWidget::MessageType)));
    connect(m_ui->tabWidget, SIGNAL(messageDismissTab()), this, SLOT(hideTabMessage()));

    m_screenLockListener = new ScreenLockListener(this);
    connect(m_screenLockListener, SIGNAL(screenLocked()), SLOT(handleScreenLock()));

    updateTrayIcon();

    if (config()->hasAccessError()) {
        m_ui->globalMessageWidget->showMessage(tr("Access error for config file %1").arg(config()->getFileName()),
                                               MessageWidget::Error);
    }

#ifndef KEEPASSXC_BUILD_TYPE_RELEASE
    m_ui->globalMessageWidget->showMessage(
        tr("WARNING: You are using an unstable build of KeePassXC!\n"
           "There is a high risk of corruption, maintain a backup of your databases.\n"
           "This version is not meant for production use."),
        MessageWidget::Warning,
        -1);
#endif
}

MainWindow::~MainWindow()
{
}

void MainWindow::showErrorMessage(const QString& message)
{
    m_ui->globalMessageWidget->showMessage(message, MessageWidget::Error);
}

void MainWindow::appExit()
{
    m_appExitCalled = true;
    close();
}

void MainWindow::updateLastDatabasesMenu()
{
    m_ui->menuRecentDatabases->clear();

    const QStringList lastDatabases = config()->get("LastDatabases", QVariant()).toStringList();
    for (const QString& database : lastDatabases) {
        QAction* action = m_ui->menuRecentDatabases->addAction(database);
        action->setData(database);
        m_lastDatabasesActions->addAction(action);
    }
    m_ui->menuRecentDatabases->addSeparator();
    m_ui->menuRecentDatabases->addAction(m_clearHistoryAction);
}

void MainWindow::updateCopyAttributesMenu()
{
    DatabaseWidget* dbWidget = m_ui->tabWidget->currentDatabaseWidget();
    if (!dbWidget) {
        return;
    }

    if (dbWidget->numberOfSelectedEntries() != 1) {
        return;
    }

    QList<QAction*> actions = m_ui->menuEntryCopyAttribute->actions();
    for (int i = m_countDefaultAttributes; i < actions.size(); i++) {
        delete actions[i];
    }

    const QStringList customEntryAttributes = dbWidget->customEntryAttributes();
    for (const QString& key : customEntryAttributes) {
        QAction* action = m_ui->menuEntryCopyAttribute->addAction(key);
        action->setData(QVariant(key));
        m_copyAdditionalAttributeActions->addAction(action);
    }
}

void MainWindow::openRecentDatabase(QAction* action)
{
    openDatabase(action->data().toString());
}

void MainWindow::clearLastDatabases()
{
    config()->set("LastDatabases", QVariant());
    bool inWelcomeWidget = (m_ui->stackedWidget->currentIndex() == 2);

    if (inWelcomeWidget) {
        m_ui->welcomeWidget->refreshLastDatabases();
    }
}

void MainWindow::openDatabase(const QString& fileName, const QString& pw, const QString& keyFile)
{
    m_ui->tabWidget->openDatabase(fileName, pw, keyFile);
}

void MainWindow::setMenuActionState(DatabaseWidget::Mode mode)
{
    int currentIndex = m_ui->stackedWidget->currentIndex();
    bool inDatabaseTabWidget = (currentIndex == DatabaseTabScreen);
    bool inWelcomeWidget = (currentIndex == WelcomeScreen);

    if (inDatabaseTabWidget && m_ui->tabWidget->currentIndex() != -1) {
        DatabaseWidget* dbWidget = m_ui->tabWidget->currentDatabaseWidget();
        Q_ASSERT(dbWidget);

        if (mode == DatabaseWidget::None) {
            mode = dbWidget->currentMode();
        }

        switch (mode) {
        case DatabaseWidget::ViewMode: {
            // bool inSearch = dbWidget->isInSearchMode();
            bool singleEntrySelected = dbWidget->numberOfSelectedEntries() == 1;
            bool entriesSelected = dbWidget->numberOfSelectedEntries() > 0;
            bool groupSelected = dbWidget->isGroupSelected();
            bool recycleBinSelected = dbWidget->isRecycleBinSelected();

            m_ui->actionEntryNew->setEnabled(true);
            m_ui->actionEntryClone->setEnabled(singleEntrySelected);
            m_ui->actionEntryEdit->setEnabled(singleEntrySelected);
            m_ui->actionEntryDelete->setEnabled(entriesSelected);
            m_ui->actionEntryCopyTitle->setEnabled(singleEntrySelected && dbWidget->currentEntryHasTitle());
            m_ui->actionEntryCopyUsername->setEnabled(singleEntrySelected && dbWidget->currentEntryHasUsername());
            m_ui->actionEntryCopyPassword->setEnabled(singleEntrySelected && dbWidget->currentEntryHasPassword());
            m_ui->actionEntryCopyURL->setEnabled(singleEntrySelected && dbWidget->currentEntryHasUrl());
            m_ui->actionEntryCopyNotes->setEnabled(singleEntrySelected && dbWidget->currentEntryHasNotes());
            m_ui->menuEntryCopyAttribute->setEnabled(singleEntrySelected);
            m_ui->menuEntryTotp->setEnabled(true);
            m_ui->actionEntryAutoType->setEnabled(singleEntrySelected);
            m_ui->actionEntryOpenUrl->setEnabled(singleEntrySelected && dbWidget->currentEntryHasUrl());
            m_ui->actionEntryTotp->setEnabled(singleEntrySelected && dbWidget->currentEntryHasTotp());
            m_ui->actionEntryCopyTotp->setEnabled(singleEntrySelected && dbWidget->currentEntryHasTotp());
            m_ui->actionEntrySetupTotp->setEnabled(singleEntrySelected);
            m_ui->actionGroupNew->setEnabled(groupSelected);
            m_ui->actionGroupEdit->setEnabled(groupSelected);
            m_ui->actionGroupDelete->setEnabled(groupSelected && dbWidget->canDeleteCurrentGroup());
            m_ui->actionGroupEmptyRecycleBin->setVisible(recycleBinSelected);
            m_ui->actionGroupEmptyRecycleBin->setEnabled(recycleBinSelected);
            m_ui->actionChangeMasterKey->setEnabled(true);
            m_ui->actionChangeDatabaseSettings->setEnabled(true);
            m_ui->actionDatabaseSave->setEnabled(m_ui->tabWidget->canSave());
            m_ui->actionDatabaseSaveAs->setEnabled(true);
            m_ui->actionExportCsv->setEnabled(true);
            m_ui->actionDatabaseMerge->setEnabled(m_ui->tabWidget->currentIndex() != -1);

            m_searchWidgetAction->setEnabled(true);

            break;
        }
        case DatabaseWidget::EditMode:
        case DatabaseWidget::ImportMode:
        case DatabaseWidget::LockedMode: {
            const QList<QAction*> entryActions = m_ui->menuEntries->actions();
            for (QAction* action : entryActions) {
                action->setEnabled(false);
            }

            const QList<QAction*> groupActions = m_ui->menuGroups->actions();
            for (QAction* action : groupActions) {
                action->setEnabled(false);
            }
            m_ui->actionEntryCopyTitle->setEnabled(false);
            m_ui->actionEntryCopyUsername->setEnabled(false);
            m_ui->actionEntryCopyPassword->setEnabled(false);
            m_ui->actionEntryCopyURL->setEnabled(false);
            m_ui->actionEntryCopyNotes->setEnabled(false);
            m_ui->menuEntryCopyAttribute->setEnabled(false);
            m_ui->menuEntryTotp->setEnabled(false);

            m_ui->actionChangeMasterKey->setEnabled(false);
            m_ui->actionChangeDatabaseSettings->setEnabled(false);
            m_ui->actionDatabaseSave->setEnabled(false);
            m_ui->actionDatabaseSaveAs->setEnabled(false);
            m_ui->actionExportCsv->setEnabled(false);
            m_ui->actionDatabaseMerge->setEnabled(false);

            m_searchWidgetAction->setEnabled(false);
            break;
        }
        default:
            Q_ASSERT(false);
        }
        m_ui->actionDatabaseClose->setEnabled(true);
    } else {
        const QList<QAction*> entryActions = m_ui->menuEntries->actions();
        for (QAction* action : entryActions) {
            action->setEnabled(false);
        }

        const QList<QAction*> groupActions = m_ui->menuGroups->actions();
        for (QAction* action : groupActions) {
            action->setEnabled(false);
        }
        m_ui->actionEntryCopyTitle->setEnabled(false);
        m_ui->actionEntryCopyUsername->setEnabled(false);
        m_ui->actionEntryCopyPassword->setEnabled(false);
        m_ui->actionEntryCopyURL->setEnabled(false);
        m_ui->actionEntryCopyNotes->setEnabled(false);
        m_ui->menuEntryCopyAttribute->setEnabled(false);
        m_ui->menuEntryTotp->setEnabled(false);

        m_ui->actionChangeMasterKey->setEnabled(false);
        m_ui->actionChangeDatabaseSettings->setEnabled(false);
        m_ui->actionDatabaseSave->setEnabled(false);
        m_ui->actionDatabaseSaveAs->setEnabled(false);
        m_ui->actionDatabaseClose->setEnabled(false);
        m_ui->actionExportCsv->setEnabled(false);
        m_ui->actionDatabaseMerge->setEnabled(false);

        m_searchWidgetAction->setEnabled(false);
    }

    bool inDatabaseTabWidgetOrWelcomeWidget = inDatabaseTabWidget || inWelcomeWidget;
    m_ui->actionDatabaseNew->setEnabled(inDatabaseTabWidgetOrWelcomeWidget);
    m_ui->actionDatabaseOpen->setEnabled(inDatabaseTabWidgetOrWelcomeWidget);
    m_ui->menuRecentDatabases->setEnabled(inDatabaseTabWidgetOrWelcomeWidget);
    m_ui->menuImport->setEnabled(inDatabaseTabWidgetOrWelcomeWidget);
    m_ui->actionDatabaseMerge->setEnabled(inDatabaseTabWidget);
    m_ui->actionRepairDatabase->setEnabled(inDatabaseTabWidgetOrWelcomeWidget);

    m_ui->actionLockDatabases->setEnabled(m_ui->tabWidget->hasLockableDatabases());

    if ((currentIndex == PasswordGeneratorScreen) != m_ui->actionPasswordGenerator->isChecked()) {
        bool blocked = m_ui->actionPasswordGenerator->blockSignals(true);
        m_ui->actionPasswordGenerator->toggle();
        m_ui->actionPasswordGenerator->blockSignals(blocked);
    }
}

void MainWindow::updateWindowTitle()
{
    QString customWindowTitlePart;
    int stackedWidgetIndex = m_ui->stackedWidget->currentIndex();
    int tabWidgetIndex = m_ui->tabWidget->currentIndex();
    bool isModified = m_ui->tabWidget->isModified(tabWidgetIndex);

    if (stackedWidgetIndex == DatabaseTabScreen && tabWidgetIndex != -1) {
        customWindowTitlePart = m_ui->tabWidget->tabText(tabWidgetIndex);
        if (isModified) {
            // remove asterisk '*' from title
            customWindowTitlePart.remove(customWindowTitlePart.size() - 1, 1);
        }
        if (m_ui->tabWidget->readOnly(tabWidgetIndex)) {
            customWindowTitlePart = tr("%1 [read-only]", "window title modifier").arg(customWindowTitlePart);
        }
        m_ui->actionDatabaseSave->setEnabled(m_ui->tabWidget->canSave(tabWidgetIndex));
    } else if (stackedWidgetIndex == 1) {
        customWindowTitlePart = tr("Settings");
    }

    QString windowTitle;
    if (customWindowTitlePart.isEmpty()) {
        windowTitle = BaseWindowTitle;
    } else {
        windowTitle = QString("%1[*] - %2").arg(customWindowTitlePart, BaseWindowTitle);
    }

    if (customWindowTitlePart.isEmpty() || stackedWidgetIndex == 1) {
        setWindowFilePath("");
    } else {
        setWindowFilePath(m_ui->tabWidget->databasePath(tabWidgetIndex));
    }

    setWindowModified(isModified);

    setWindowTitle(windowTitle);
}

void MainWindow::showAboutDialog()
{
    AboutDialog* aboutDialog = new AboutDialog(this);
    aboutDialog->open();
}

void MainWindow::switchToDatabases()
{
    if (m_ui->tabWidget->currentIndex() == -1) {
        m_ui->stackedWidget->setCurrentIndex(WelcomeScreen);
    } else {
        m_ui->stackedWidget->setCurrentIndex(DatabaseTabScreen);
    }
}

void MainWindow::switchToSettings()
{
    m_ui->settingsWidget->loadSettings();
    m_ui->stackedWidget->setCurrentIndex(SettingsScreen);
}

void MainWindow::switchToPasswordGen(bool enabled)
{
    if (enabled == true) {
        m_ui->passwordGeneratorWidget->loadSettings();
        m_ui->passwordGeneratorWidget->regeneratePassword();
        m_ui->passwordGeneratorWidget->setStandaloneMode(true);
        m_ui->stackedWidget->setCurrentIndex(PasswordGeneratorScreen);
    } else {
        m_ui->passwordGeneratorWidget->saveSettings();
        switchToDatabases();
    }
}

void MainWindow::closePasswordGen()
{
    switchToPasswordGen(false);
}

void MainWindow::switchToNewDatabase()
{
    m_ui->tabWidget->newDatabase();
    switchToDatabases();
}

void MainWindow::switchToOpenDatabase()
{
    m_ui->tabWidget->openDatabase();
    switchToDatabases();
}

void MainWindow::switchToDatabaseFile(QString file)
{
    m_ui->tabWidget->openDatabase(file);
    switchToDatabases();
}

void MainWindow::switchToKeePass1Database()
{
    m_ui->tabWidget->importKeePass1Database();
    switchToDatabases();
}

void MainWindow::switchToImportCsv()
{
    m_ui->tabWidget->importCsv();
    switchToDatabases();
}

void MainWindow::databaseStatusChanged(DatabaseWidget*)
{
    updateTrayIcon();
}

void MainWindow::databaseTabChanged(int tabIndex)
{
    if (tabIndex != -1 && m_ui->stackedWidget->currentIndex() == WelcomeScreen) {
        m_ui->stackedWidget->setCurrentIndex(DatabaseTabScreen);
    } else if (tabIndex == -1 && m_ui->stackedWidget->currentIndex() == DatabaseTabScreen) {
        m_ui->stackedWidget->setCurrentIndex(WelcomeScreen);
    }

    m_actionMultiplexer.setCurrentObject(m_ui->tabWidget->currentDatabaseWidget());
}

void MainWindow::closeEvent(QCloseEvent* event)
{
    // ignore double close events (happens on macOS when closing from the dock)
    if (m_appExiting) {
        event->accept();
        return;
    }

<<<<<<< HEAD
    bool minimizeOnClose = isTrayIconEnabled() && config()->get("GUI/MinimizeOnClose").toBool();
    if (minimizeOnClose && !m_appExitCalled) {
        event->ignore();
=======
    bool minimizeOnClose = isTrayIconEnabled() &&
                           config()->get("GUI/MinimizeOnClose").toBool();
    if (minimizeOnClose && !m_appExitCalled)
    {
        event->accept();
>>>>>>> 2bb72eba
        hideWindow();

        if (config()->get("security/lockdatabaseminimize").toBool()) {
            m_ui->tabWidget->lockDatabases();
        }

        return;
    }

    bool accept = saveLastDatabases();

    if (accept) {
        m_appExiting = true;
        saveWindowInformation();

        event->accept();
        QApplication::quit();
    } else {
        event->ignore();
    }
}

void MainWindow::changeEvent(QEvent* event)
{
    if ((event->type() == QEvent::WindowStateChange) && isMinimized()) {
        if (isTrayIconEnabled() && m_trayIcon && m_trayIcon->isVisible()
            && config()->get("GUI/MinimizeToTray").toBool()) {
            event->ignore();
            QTimer::singleShot(0, this, SLOT(hide()));
        }

        if (config()->get("security/lockdatabaseminimize").toBool()) {
            m_ui->tabWidget->lockDatabases();
        }
    } else {
        QMainWindow::changeEvent(event);
    }
}

void MainWindow::saveWindowInformation()
{
    if (isVisible()) {
        config()->set("GUI/MainWindowGeometry", saveGeometry());
    }
}

bool MainWindow::saveLastDatabases()
{
    bool accept;
    m_openDatabases.clear();
    bool openPreviousDatabasesOnStartup = config()->get("OpenPreviousDatabasesOnStartup").toBool();

    if (openPreviousDatabasesOnStartup) {
        connect(m_ui->tabWidget, SIGNAL(databaseWithFileClosed(QString)), this, SLOT(rememberOpenDatabases(QString)));
    }

    if (!m_ui->tabWidget->closeAllDatabases()) {
        accept = false;
    } else {
        accept = true;
    }

    if (openPreviousDatabasesOnStartup) {
        disconnect(
            m_ui->tabWidget, SIGNAL(databaseWithFileClosed(QString)), this, SLOT(rememberOpenDatabases(QString)));
        config()->set("LastOpenedDatabases", m_openDatabases);
    }

    return accept;
}

void MainWindow::updateTrayIcon()
{
    if (isTrayIconEnabled()) {
        if (!m_trayIcon) {
            m_trayIcon = new QSystemTrayIcon(this);
            QMenu* menu = new QMenu(this);

            QAction* actionToggle = new QAction(tr("Toggle window"), menu);
            menu->addAction(actionToggle);

#ifdef Q_OS_MAC
            QAction* actionQuit = new QAction(tr("Quit KeePassXC"), menu);
            menu->addAction(actionQuit);

            connect(actionQuit, SIGNAL(triggered()), SLOT(appExit()));
#else
            menu->addAction(m_ui->actionQuit);

            connect(m_trayIcon,
                    SIGNAL(activated(QSystemTrayIcon::ActivationReason)),
                    SLOT(trayIconTriggered(QSystemTrayIcon::ActivationReason)));
#endif
            connect(actionToggle, SIGNAL(triggered()), SLOT(toggleWindow()));

            m_trayIcon->setContextMenu(menu);

            m_trayIcon->setIcon(filePath()->trayIcon());
            m_trayIcon->show();
        }
        if (m_ui->tabWidget->hasLockableDatabases()) {
            m_trayIcon->setIcon(filePath()->trayIconUnlocked());
        } else {
            m_trayIcon->setIcon(filePath()->trayIconLocked());
        }
    } else {
        if (m_trayIcon) {
            m_trayIcon->hide();
            delete m_trayIcon;
            m_trayIcon = nullptr;
        }
    }
}

void MainWindow::showEntryContextMenu(const QPoint& globalPos)
{
    m_ui->menuEntries->popup(globalPos);
}

void MainWindow::showGroupContextMenu(const QPoint& globalPos)
{
    m_ui->menuGroups->popup(globalPos);
}

void MainWindow::setShortcut(QAction* action, QKeySequence::StandardKey standard, int fallback)
{
    if (!QKeySequence::keyBindings(standard).isEmpty()) {
        action->setShortcuts(standard);
    } else if (fallback != 0) {
        action->setShortcut(QKeySequence(fallback));
    }
}

void MainWindow::rememberOpenDatabases(const QString& filePath)
{
    m_openDatabases.prepend(filePath);
}

void MainWindow::applySettingsChanges()
{
    int timeout = config()->get("security/lockdatabaseidlesec").toInt() * 1000;
    if (timeout <= 0) {
        timeout = 60;
    }

    m_inactivityTimer->setInactivityTimeout(timeout);
    if (config()->get("security/lockdatabaseidle").toBool()) {
        m_inactivityTimer->activate();
    } else {
        m_inactivityTimer->deactivate();
    }

    updateTrayIcon();
}

void MainWindow::trayIconTriggered(QSystemTrayIcon::ActivationReason reason)
{
    if (reason == QSystemTrayIcon::Trigger || reason == QSystemTrayIcon::MiddleClick) {
        toggleWindow();
    }
}

void MainWindow::hideWindow()
{
    saveWindowInformation();
#if !defined(Q_OS_LINUX) && !defined(Q_OS_MAC)
    // On some Linux systems, the window should NOT be minimized and hidden (i.e. not shown), at
    // the same time (which would happen if both minimize on startup and minimize to tray are set)
    // since otherwise it causes problems on restore as seen on issue #1595. Hiding it is enough.
    // TODO: Add an explanation for why this is also not done on Mac (or remove the check)
    setWindowState(windowState() | Qt::WindowMinimized);
#endif
    QTimer::singleShot(0, this, SLOT(hide()));

    if (config()->get("security/lockdatabaseminimize").toBool()) {
        m_ui->tabWidget->lockDatabases();
    }
}

void MainWindow::toggleWindow()
{
    if (isVisible() && !isMinimized()) {
        hideWindow();
    } else {
        bringToFront();

#if defined(Q_OS_UNIX) && !defined(Q_OS_MAC) && !defined(QT_NO_DBUS) && (QT_VERSION < QT_VERSION_CHECK(5, 9, 0))
        // re-register global D-Bus menu (needed on Ubuntu with Unity)
        // see https://github.com/keepassxreboot/keepassxc/issues/271
        // and https://bugreports.qt.io/browse/QTBUG-58723
        // check for !isVisible(), because isNativeMenuBar() does not work with appmenu-qt5
        if (!m_ui->menubar->isVisible()) {
            QDBusMessage msg = QDBusMessage::createMethodCall("com.canonical.AppMenu.Registrar",
                                                              "/com/canonical/AppMenu/Registrar",
                                                              "com.canonical.AppMenu.Registrar",
                                                              "RegisterWindow");
            QList<QVariant> args;
            args << QVariant::fromValue(static_cast<uint32_t>(winId()))
                 << QVariant::fromValue(QDBusObjectPath("/MenuBar/1"));
            msg.setArguments(args);
            QDBusConnection::sessionBus().send(msg);
        }
#endif
    }
}

void MainWindow::lockDatabasesAfterInactivity()
{
    // ignore event if a modal dialog is open (such as a message box or file dialog)
    if (QApplication::activeModalWidget()) {
        return;
    }

    m_ui->tabWidget->lockDatabases();
}

void MainWindow::repairDatabase()
{
    QString filter = QString("%1 (*.kdbx);;%2 (*)").arg(tr("KeePass 2 Database"), tr("All files"));
    QString fileName = fileDialog()->getOpenFileName(this, tr("Open database"), QString(), filter);
    if (fileName.isEmpty()) {
        return;
    }

    QScopedPointer<QDialog> dialog(new QDialog(this));
    DatabaseRepairWidget* dbRepairWidget = new DatabaseRepairWidget(dialog.data());
    connect(dbRepairWidget, SIGNAL(success()), dialog.data(), SLOT(accept()));
    connect(dbRepairWidget, SIGNAL(error()), dialog.data(), SLOT(reject()));
    dbRepairWidget->load(fileName);
    if (dialog->exec() == QDialog::Accepted && dbRepairWidget->database()) {
        QString saveFileName = fileDialog()->getSaveFileName(this,
                                                             tr("Save repaired database"),
                                                             QString(),
                                                             tr("KeePass 2 Database").append(" (*.kdbx)"),
                                                             nullptr,
                                                             0,
                                                             "kdbx");

        if (!saveFileName.isEmpty()) {
            KeePass2Writer writer;
            writer.writeDatabase(saveFileName, dbRepairWidget->database());
            if (writer.hasError()) {
                displayGlobalMessage(tr("Writing the database failed.").append("\n").append(writer.errorString()),
                                     MessageWidget::Error);
            }
        }
    }
}

bool MainWindow::isTrayIconEnabled() const
{
    return config()->get("GUI/ShowTrayIcon").toBool() && QSystemTrayIcon::isSystemTrayAvailable();
}

void MainWindow::displayGlobalMessage(const QString& text,
                                      MessageWidget::MessageType type,
                                      bool showClosebutton,
                                      int autoHideTimeout)
{
    m_ui->globalMessageWidget->setCloseButtonVisible(showClosebutton);
    m_ui->globalMessageWidget->showMessage(text, type, autoHideTimeout);
}

void MainWindow::displayTabMessage(const QString& text,
                                   MessageWidget::MessageType type,
                                   bool showClosebutton,
                                   int autoHideTimeout)
{
    m_ui->tabWidget->currentDatabaseWidget()->showMessage(text, type, showClosebutton, autoHideTimeout);
}

void MainWindow::hideGlobalMessage()
{
    m_ui->globalMessageWidget->hideMessage();
}

void MainWindow::hideTabMessage()
{
    if (m_ui->stackedWidget->currentIndex() == DatabaseTabScreen) {
        m_ui->tabWidget->currentDatabaseWidget()->hideMessage();
    }
}

void MainWindow::showYubiKeyPopup()
{
    displayGlobalMessage(tr("Please touch the button on your YubiKey!"),
                         MessageWidget::Information,
                         false,
                         MessageWidget::DisableAutoHide);
    setEnabled(false);
}

void MainWindow::hideYubiKeyPopup()
{
    hideGlobalMessage();
    setEnabled(true);
}

void MainWindow::bringToFront()
{
    ensurePolished();
    setWindowState(windowState() & ~Qt::WindowMinimized);
    show();
    raise();
    activateWindow();
}

void MainWindow::handleScreenLock()
{
    if (config()->get("security/lockdatabasescreenlock").toBool()) {
        lockDatabasesAfterInactivity();
    }
}

QStringList MainWindow::kdbxFilesFromUrls(const QList<QUrl>& urls)
{
    QStringList kdbxFiles;
    for (const QUrl& url : urls) {
        const QFileInfo fInfo(url.toLocalFile());
        const bool isKdbxFile = fInfo.isFile() && fInfo.suffix().toLower() == "kdbx";
        if (isKdbxFile) {
            kdbxFiles.append(fInfo.absoluteFilePath());
        }
    }

    return kdbxFiles;
}

void MainWindow::dragEnterEvent(QDragEnterEvent* event)
{
    const QMimeData* mimeData = event->mimeData();
    if (mimeData->hasUrls()) {
        const QStringList kdbxFiles = kdbxFilesFromUrls(mimeData->urls());
        if (!kdbxFiles.isEmpty()) {
            event->acceptProposedAction();
        }
    }
}

void MainWindow::dropEvent(QDropEvent* event)
{
    const QMimeData* mimeData = event->mimeData();
    if (mimeData->hasUrls()) {
        const QStringList kdbxFiles = kdbxFilesFromUrls(mimeData->urls());
        if (!kdbxFiles.isEmpty()) {
            event->acceptProposedAction();
        }
        for (const QString& kdbxFile : kdbxFiles) {
            openDatabase(kdbxFile);
        }
    }
}

void MainWindow::closeAllDatabases()
{
    m_ui->tabWidget->closeAllDatabases();
}

void MainWindow::lockAllDatabases()
{
    lockDatabasesAfterInactivity();
}<|MERGE_RESOLUTION|>--- conflicted
+++ resolved
@@ -65,7 +65,7 @@
 public:
     BrowserPlugin(DatabaseTabWidget* tabWidget)
     {
-        m_nativeMessagingHost = QSharedPointer<NativeMessagingHost>(new NativeMessagingHost(tabWidget));
+        m_nativeMessagingHost = QSharedPointer<NativeMessagingHost>(new NativeMessagingHost(tabWidget, BrowserSettings::isEnabled()));
     }
 
     ~BrowserPlugin()
@@ -101,57 +101,11 @@
 
     void saveSettings(QWidget* widget) override
     {
-<<<<<<< HEAD
         qobject_cast<BrowserOptionDialog*>(widget)->saveSettings();
         if (BrowserSettings::isEnabled()) {
             m_nativeMessagingHost->run();
         } else {
             m_nativeMessagingHost->stop();
-=======
-        qobject_cast<OptionDialog*>(widget)->saveSettings();
-        if (HttpSettings::isEnabled())
-            m_service->start();
-        else
-            m_service->stop();
-    }
-private:
-    Service* m_service;
-};
-#endif
-
-#ifdef WITH_XC_BROWSER
-class BrowserPlugin: public ISettingsPage
-{
-    public:
-        BrowserPlugin(DatabaseTabWidget* tabWidget) {
-            m_nativeMessagingHost = QSharedPointer<NativeMessagingHost>(new NativeMessagingHost(tabWidget, BrowserSettings::isEnabled()));
-        }
-
-        ~BrowserPlugin() {
-
-        }
-
-        QString name() override
-        {
-            return QObject::tr("Browser Integration");
-        }
-
-        QIcon icon() override
-        {
-            return FilePath::instance()->icon("apps", "internet-web-browser");
-        }
-
-        QWidget* createWidget() override {
-            BrowserOptionDialog* dlg = new BrowserOptionDialog();
-            QObject::connect(dlg, SIGNAL(removeSharedEncryptionKeys()), m_nativeMessagingHost.data(), SLOT(removeSharedEncryptionKeys()));
-            QObject::connect(dlg, SIGNAL(removeStoredPermissions()), m_nativeMessagingHost.data(), SLOT(removeStoredPermissions()));
-            return dlg;
-        }
-
-        void loadSettings(QWidget* widget) override
-        {
-            qobject_cast<BrowserOptionDialog*>(widget)->loadSettings();
->>>>>>> 2bb72eba
         }
     }
 
@@ -732,17 +686,9 @@
         return;
     }
 
-<<<<<<< HEAD
     bool minimizeOnClose = isTrayIconEnabled() && config()->get("GUI/MinimizeOnClose").toBool();
     if (minimizeOnClose && !m_appExitCalled) {
-        event->ignore();
-=======
-    bool minimizeOnClose = isTrayIconEnabled() &&
-                           config()->get("GUI/MinimizeOnClose").toBool();
-    if (minimizeOnClose && !m_appExitCalled)
-    {
         event->accept();
->>>>>>> 2bb72eba
         hideWindow();
 
         if (config()->get("security/lockdatabaseminimize").toBool()) {
