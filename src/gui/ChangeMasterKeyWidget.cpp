/*
 *  Copyright (C) 2012 Felix Geyer <debfx@fobos.de>
 *
 *  This program is free software: you can redistribute it and/or modify
 *  it under the terms of the GNU General Public License as published by
 *  the Free Software Foundation, either version 2 or (at your option)
 *  version 3 of the License.
 *
 *  This program is distributed in the hope that it will be useful,
 *  but WITHOUT ANY WARRANTY; without even the implied warranty of
 *  MERCHANTABILITY or FITNESS FOR A PARTICULAR PURPOSE.  See the
 *  GNU General Public License for more details.
 *
 *  You should have received a copy of the GNU General Public License
 *  along with this program.  If not, see <http://www.gnu.org/licenses/>.
 */

#include <QtConcurrentRun>

#include "ChangeMasterKeyWidget.h"
#include "ui_ChangeMasterKeyWidget.h"

#include "core/FilePath.h"
#include "keys/FileKey.h"
#include "keys/PasswordKey.h"
#include "keys/YkChallengeResponseKey.h"
#include "gui/FileDialog.h"
#include "gui/MessageBox.h"
#include "crypto/Random.h"

ChangeMasterKeyWidget::ChangeMasterKeyWidget(QWidget* parent)
    : DialogyWidget(parent)
    , m_ui(new Ui::ChangeMasterKeyWidget())
{
    m_ui->setupUi(this);

    m_ui->messageWidget->setHidden(true);

    connect(m_ui->buttonBox, SIGNAL(accepted()), SLOT(generateKey()));
    connect(m_ui->buttonBox, SIGNAL(rejected()), SLOT(reject()));
    m_ui->togglePasswordButton->setIcon(filePath()->onOffIcon("actions", "password-show"));
    connect(m_ui->togglePasswordButton, SIGNAL(toggled(bool)), m_ui->enterPasswordEdit, SLOT(setShowPassword(bool)));
    m_ui->repeatPasswordEdit->enableVerifyMode(m_ui->enterPasswordEdit);
    connect(m_ui->createKeyFileButton, SIGNAL(clicked()), SLOT(createKeyFile()));
    connect(m_ui->browseKeyFileButton, SIGNAL(clicked()), SLOT(browseKeyFile()));

    connect(YubiKey::instance(), SIGNAL(detected(int,bool)),
                                 SLOT(ykDetected(int,bool)),
                                 Qt::QueuedConnection);
}

ChangeMasterKeyWidget::~ChangeMasterKeyWidget()
{
}

void ChangeMasterKeyWidget::createKeyFile()
{
    QString filters = QString("%1 (*.key);;%2 (*)").arg(tr("Key files"), tr("All files"));
    QString fileName = fileDialog()->getSaveFileName(this, tr("Create Key File..."), QString(), filters);

    if (!fileName.isEmpty()) {
        QString errorMsg;
        bool created = FileKey::create(fileName, &errorMsg);
        if (!created) {
            m_ui->messageWidget->showMessage(tr("Unable to create Key File : ").append(errorMsg), MessageWidget::Error);
        }
        else {
            m_ui->keyFileCombo->setEditText(fileName);
        }
    }
}

void ChangeMasterKeyWidget::browseKeyFile()
{
    QString filters = QString("%1 (*.key);;%2 (*)").arg(tr("Key files"), tr("All files"));
    QString fileName = fileDialog()->getOpenFileName(this, tr("Select a key file"), QString(), filters);

    if (!fileName.isEmpty()) {
        m_ui->keyFileCombo->setEditText(fileName);
    }
}

void ChangeMasterKeyWidget::clearForms()
{
    m_key.clear();

    m_ui->passwordGroup->setChecked(true);
    m_ui->enterPasswordEdit->setText("");
    m_ui->repeatPasswordEdit->setText("");
    m_ui->keyFileGroup->setChecked(false);
    m_ui->togglePasswordButton->setChecked(false);
    // TODO: clear m_ui->keyFileCombo

    m_ui->challengeResponseGroup->setChecked(false);
    m_ui->challengeResponseCombo->clear();

    /* YubiKey init is slow, detect asynchronously to not block the UI */
    m_ui->challengeResponseCombo->clear();
    QtConcurrent::run(YubiKey::instance(), &YubiKey::detect);

    m_ui->enterPasswordEdit->setFocus();
}

CompositeKey ChangeMasterKeyWidget::newMasterKey()
{
    return m_key;
}

QLabel* ChangeMasterKeyWidget::headlineLabel()
{
    return m_ui->headlineLabel;
}

void ChangeMasterKeyWidget::generateKey()
{
    m_key.clear();

    if (m_ui->passwordGroup->isChecked()) {
        if (m_ui->enterPasswordEdit->text() == m_ui->repeatPasswordEdit->text()) {
            if (m_ui->enterPasswordEdit->text().isEmpty()) {
                if (MessageBox::question(this, tr("Question"),
                                         tr("Do you really want to use an empty string as password?"),
                                         QMessageBox::Yes | QMessageBox::No) != QMessageBox::Yes) {
                    return;
                }
            }
            m_key.addKey(PasswordKey(m_ui->enterPasswordEdit->text()));
        }
        else {
            m_ui->messageWidget->showMessage(tr("Different passwords supplied."), MessageWidget::Error);
            m_ui->enterPasswordEdit->setText("");
            m_ui->repeatPasswordEdit->setText("");
            return;
        }
    }
    if (m_ui->keyFileGroup->isChecked()) {
        FileKey fileKey;
        QString errorMsg;
        QString fileKeyName = m_ui->keyFileCombo->currentText();
        if (!fileKey.load(fileKeyName, &errorMsg)) {
            m_ui->messageWidget->showMessage(
               tr("Failed to set %1 as the Key file:\n%2").arg(fileKeyName, errorMsg), MessageWidget::Error);
            return;
        }
        m_key.addKey(fileKey);
    }

<<<<<<< HEAD
    if (m_ui->challengeResponseGroup->isChecked()) {
        int i = m_ui->challengeResponseCombo->currentIndex();
        i = m_ui->challengeResponseCombo->itemData(i).toInt();
        YkChallengeResponseKey key(i);

        m_key.addChallengeResponseKey(key);
    }

=======
    m_ui->messageWidget->hideMessage();
>>>>>>> b2702efc
    Q_EMIT editFinished(true);
}


void ChangeMasterKeyWidget::reject()
{
    Q_EMIT editFinished(false);
}


void ChangeMasterKeyWidget::ykDetected(int slot, bool blocking)
{
    YkChallengeResponseKey yk(slot, blocking);
    m_ui->challengeResponseCombo->addItem(yk.getName(), QVariant(slot));
    m_ui->challengeResponseGroup->setEnabled(true);
}<|MERGE_RESOLUTION|>--- conflicted
+++ resolved
@@ -145,7 +145,6 @@
         m_key.addKey(fileKey);
     }
 
-<<<<<<< HEAD
     if (m_ui->challengeResponseGroup->isChecked()) {
         int i = m_ui->challengeResponseCombo->currentIndex();
         i = m_ui->challengeResponseCombo->itemData(i).toInt();
@@ -154,9 +153,7 @@
         m_key.addChallengeResponseKey(key);
     }
 
-=======
     m_ui->messageWidget->hideMessage();
->>>>>>> b2702efc
     Q_EMIT editFinished(true);
 }
 
